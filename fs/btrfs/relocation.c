--- conflicted
+++ resolved
@@ -2333,17 +2333,7 @@
 						ret = ret2;
 				}
 			}
-<<<<<<< HEAD
-			/*
-			 * Need barrier to ensure clear_bit() only happens after
-			 * root->reloc_root = NULL. Pairs with have_reloc_root.
-			 */
-			smp_wmb();
-			clear_bit(BTRFS_ROOT_DEAD_RELOC_TREE, &root->state);
-			btrfs_put_fs_root(root);
-=======
 			btrfs_put_root(root);
->>>>>>> 04d5ce62
 		} else {
 			/* Orphan reloc tree, just clean it up */
 			ret2 = btrfs_drop_snapshot(root, 0, 1);
