# SPDX-License-Identifier: GPL-2.0-only
#
# For a description of the syntax of this configuration file,
# see Documentation/kbuild/kconfig-language.rst.
#

config 64BIT
	bool

config 32BIT
	bool

config RISCV
	def_bool y
	select ARCH_CLOCKSOURCE_INIT
	select ARCH_ENABLE_HUGEPAGE_MIGRATION if HUGETLB_PAGE && MIGRATION
	select ARCH_ENABLE_SPLIT_PMD_PTLOCK if PGTABLE_LEVELS > 2
	select ARCH_HAS_BINFMT_FLAT
	select ARCH_HAS_DEBUG_VM_PGTABLE
	select ARCH_HAS_DEBUG_VIRTUAL if MMU
	select ARCH_HAS_DEBUG_WX
	select ARCH_HAS_FORTIFY_SOURCE
	select ARCH_HAS_GCOV_PROFILE_ALL
	select ARCH_HAS_GIGANTIC_PAGE
	select ARCH_HAS_KCOV
	select ARCH_HAS_MMIOWB
	select ARCH_HAS_PTE_SPECIAL
	select ARCH_HAS_SET_DIRECT_MAP if MMU
	select ARCH_HAS_SET_MEMORY if MMU
	select ARCH_HAS_STRICT_KERNEL_RWX if MMU && !XIP_KERNEL
	select ARCH_HAS_STRICT_MODULE_RWX if MMU && !XIP_KERNEL
	select ARCH_HAS_TICK_BROADCAST if GENERIC_CLOCKEVENTS_BROADCAST
	select ARCH_HAS_UBSAN_SANITIZE_ALL
	select ARCH_OPTIONAL_KERNEL_RWX if ARCH_HAS_STRICT_KERNEL_RWX
	select ARCH_OPTIONAL_KERNEL_RWX_DEFAULT
	select ARCH_STACKWALK
	select ARCH_SUPPORTS_ATOMIC_RMW
	select ARCH_SUPPORTS_DEBUG_PAGEALLOC if MMU
	select ARCH_SUPPORTS_HUGETLBFS if MMU
	select ARCH_USE_MEMTEST
	select ARCH_WANT_DEFAULT_TOPDOWN_MMAP_LAYOUT if MMU
	select ARCH_WANT_FRAME_POINTERS
	select ARCH_WANT_HUGE_PMD_SHARE if 64BIT
	select BINFMT_FLAT_NO_DATA_START_OFFSET if !MMU
	select BUILDTIME_TABLE_SORT if MMU
	select CLONE_BACKWARDS
	select CLINT_TIMER if !MMU
	select COMMON_CLK
	select EDAC_SUPPORT
	select GENERIC_ARCH_TOPOLOGY if SMP
	select GENERIC_ATOMIC64 if !64BIT
	select GENERIC_CLOCKEVENTS_BROADCAST if SMP
	select GENERIC_EARLY_IOREMAP
	select GENERIC_GETTIMEOFDAY if HAVE_GENERIC_VDSO
	select GENERIC_IDLE_POLL_SETUP
	select GENERIC_IOREMAP if MMU
	select GENERIC_IRQ_MULTI_HANDLER
	select GENERIC_IRQ_SHOW
	select GENERIC_IRQ_SHOW_LEVEL
	select GENERIC_LIB_DEVMEM_IS_ALLOWED
	select GENERIC_PCI_IOMAP
	select GENERIC_PTDUMP if MMU
	select GENERIC_SCHED_CLOCK
	select GENERIC_SMP_IDLE_THREAD
	select GENERIC_TIME_VSYSCALL if MMU && 64BIT
	select GENERIC_VDSO_TIME_NS if HAVE_GENERIC_VDSO
	select HAVE_ARCH_AUDITSYSCALL
	select HAVE_ARCH_JUMP_LABEL if !XIP_KERNEL
	select HAVE_ARCH_JUMP_LABEL_RELATIVE if !XIP_KERNEL
	select HAVE_ARCH_KASAN if MMU && 64BIT
	select HAVE_ARCH_KASAN_VMALLOC if MMU && 64BIT
	select HAVE_ARCH_KFENCE if MMU && 64BIT
	select HAVE_ARCH_KGDB if !XIP_KERNEL
	select HAVE_ARCH_KGDB_QXFER_PKT
	select HAVE_ARCH_MMAP_RND_BITS if MMU
	select HAVE_ARCH_SECCOMP_FILTER
	select HAVE_ARCH_TRACEHOOK
	select HAVE_ARCH_TRANSPARENT_HUGEPAGE if 64BIT && MMU
	select ARCH_ENABLE_THP_MIGRATION if TRANSPARENT_HUGEPAGE
	select HAVE_ARCH_THREAD_STRUCT_WHITELIST
	select HAVE_ARCH_VMAP_STACK if MMU && 64BIT
	select HAVE_ASM_MODVERSIONS
	select HAVE_CONTEXT_TRACKING
	select HAVE_DEBUG_KMEMLEAK
	select HAVE_DMA_CONTIGUOUS if MMU
	select HAVE_EBPF_JIT if MMU
	select HAVE_FUNCTION_ERROR_INJECTION
	select HAVE_GCC_PLUGINS
	select HAVE_GENERIC_VDSO if MMU && 64BIT
	select HAVE_IRQ_TIME_ACCOUNTING
	select HAVE_KPROBES if !XIP_KERNEL
	select HAVE_KPROBES_ON_FTRACE if !XIP_KERNEL
	select HAVE_KRETPROBES if !XIP_KERNEL
	select HAVE_MOVE_PMD
	select HAVE_MOVE_PUD
	select HAVE_PCI
	select HAVE_PERF_EVENTS
	select HAVE_PERF_REGS
	select HAVE_PERF_USER_STACK_DUMP
	select HAVE_REGS_AND_STACK_ACCESS_API
	select HAVE_FUNCTION_ARG_ACCESS_API
	select HAVE_STACKPROTECTOR
	select HAVE_SYSCALL_TRACEPOINTS
	select IRQ_DOMAIN
	select IRQ_FORCED_THREADING
	select MODULES_USE_ELF_RELA if MODULES
	select MODULE_SECTIONS if MODULES
	select OF
	select OF_EARLY_FLATTREE
	select OF_IRQ
	select PCI_DOMAINS_GENERIC if PCI
	select PCI_MSI if PCI
	select RISCV_INTC
	select RISCV_TIMER if RISCV_SBI
	select SPARSE_IRQ
	select SYSCTL_EXCEPTION_TRACE
	select THREAD_INFO_IN_TASK
	select TRACE_IRQFLAGS_SUPPORT
	select UACCESS_MEMCPY if !MMU
	select ZONE_DMA32 if 64BIT

config ARCH_MMAP_RND_BITS_MIN
	default 18 if 64BIT
	default 8

# max bits determined by the following formula:
#  VA_BITS - PAGE_SHIFT - 3
config ARCH_MMAP_RND_BITS_MAX
	default 24 if 64BIT # SV39 based
	default 17

# set if we run in machine mode, cleared if we run in supervisor mode
config RISCV_M_MODE
	bool
	default !MMU

# set if we are running in S-mode and can use SBI calls
config RISCV_SBI
	bool
	depends on !RISCV_M_MODE
	default y

config MMU
	bool "MMU-based Paged Memory Management Support"
	default y
	help
	  Select if you want MMU-based virtualised addressing space
	  support by paged memory management. If unsure, say 'Y'.

config PAGE_OFFSET
	hex
	default 0xC0000000 if 32BIT
	default 0x80000000 if 64BIT && !MMU
	default 0xffffaf8000000000 if 64BIT

config KASAN_SHADOW_OFFSET
	hex
	depends on KASAN_GENERIC
	default 0xdfffffff00000000 if 64BIT
	default 0xffffffff if 32BIT

config ARCH_FLATMEM_ENABLE
	def_bool !NUMA

config ARCH_SPARSEMEM_ENABLE
	def_bool y
	depends on MMU
	select SPARSEMEM_STATIC if 32BIT && SPARSEMEM
	select SPARSEMEM_VMEMMAP_ENABLE if 64BIT

config ARCH_SELECT_MEMORY_MODEL
	def_bool ARCH_SPARSEMEM_ENABLE

config ARCH_WANT_GENERAL_HUGETLB
	def_bool y

config ARCH_SUPPORTS_UPROBES
	def_bool y

config STACKTRACE_SUPPORT
	def_bool y

config GENERIC_BUG
	def_bool y
	depends on BUG
	select GENERIC_BUG_RELATIVE_POINTERS if 64BIT

config GENERIC_BUG_RELATIVE_POINTERS
	bool

config GENERIC_CALIBRATE_DELAY
	def_bool y

config GENERIC_CSUM
	def_bool y

config GENERIC_HWEIGHT
	def_bool y

config FIX_EARLYCON_MEM
	def_bool MMU

config PGTABLE_LEVELS
	int
	default 4 if 64BIT
	default 2

config LOCKDEP_SUPPORT
	def_bool y

source "arch/riscv/Kconfig.socs"
source "arch/riscv/Kconfig.erratas"

menu "Platform type"

choice
	prompt "Base ISA"
	default ARCH_RV64I
	help
	  This selects the base ISA that this kernel will target and must match
	  the target platform.

config ARCH_RV32I
	bool "RV32I"
	select 32BIT
	select GENERIC_LIB_ASHLDI3
	select GENERIC_LIB_ASHRDI3
	select GENERIC_LIB_LSHRDI3
	select GENERIC_LIB_UCMPDI2
	select MMU

config ARCH_RV64I
	bool "RV64I"
	select 64BIT
	select ARCH_SUPPORTS_INT128 if CC_HAS_INT128
	select HAVE_DYNAMIC_FTRACE if !XIP_KERNEL && MMU && $(cc-option,-fpatchable-function-entry=8)
	select HAVE_DYNAMIC_FTRACE_WITH_REGS if HAVE_DYNAMIC_FTRACE
	select HAVE_FTRACE_MCOUNT_RECORD if !XIP_KERNEL
	select HAVE_FUNCTION_GRAPH_TRACER
	select HAVE_FUNCTION_TRACER if !XIP_KERNEL
	select SWIOTLB if MMU

endchoice

# We must be able to map all physical memory into the kernel, but the compiler
# is still a bit more efficient when generating code if it's setup in a manner
# such that it can only map 2GiB of memory.
choice
	prompt "Kernel Code Model"
	default CMODEL_MEDLOW if 32BIT
	default CMODEL_MEDANY if 64BIT

	config CMODEL_MEDLOW
		bool "medium low code model"
	config CMODEL_MEDANY
		bool "medium any code model"
endchoice

config MODULE_SECTIONS
	bool
	select HAVE_MOD_ARCH_SPECIFIC

<<<<<<< HEAD
choice
	prompt "Maximum Physical Memory"
	default MAXPHYSMEM_1GB if 32BIT
	default MAXPHYSMEM_2GB if 64BIT && CMODEL_MEDLOW
	default MAXPHYSMEM_128GB if 64BIT && CMODEL_MEDANY

	config MAXPHYSMEM_1GB
		depends on 32BIT
		bool "1GiB"
	config MAXPHYSMEM_2GB
		depends on 64BIT
		bool "2GiB"
	config MAXPHYSMEM_128GB
		depends on 64BIT && CMODEL_MEDANY
		bool "128GiB"
endchoice


=======
>>>>>>> c774de22
config SMP
	bool "Symmetric Multi-Processing"
	help
	  This enables support for systems with more than one CPU.  If
	  you say N here, the kernel will run on single and
	  multiprocessor machines, but will use only one CPU of a
	  multiprocessor machine. If you say Y here, the kernel will run
	  on many, but not all, single processor machines. On a single
	  processor machine, the kernel will run faster if you say N
	  here.

	  If you don't know what to do here, say N.

config NR_CPUS
	int "Maximum number of CPUs (2-32)"
	range 2 32
	depends on SMP
	default "8"

config HOTPLUG_CPU
	bool "Support for hot-pluggable CPUs"
	depends on SMP
	select GENERIC_IRQ_MIGRATION
	help

	  Say Y here to experiment with turning CPUs off and on.  CPUs
	  can be controlled through /sys/devices/system/cpu.

	  Say N if you want to disable CPU hotplug.

choice
	prompt "CPU Tuning"
	default TUNE_GENERIC

config TUNE_GENERIC
	bool "generic"

endchoice

# Common NUMA Features
config NUMA
	bool "NUMA Memory Allocation and Scheduler Support"
	depends on SMP && MMU
	select GENERIC_ARCH_NUMA
	select OF_NUMA
	select ARCH_SUPPORTS_NUMA_BALANCING
	help
	  Enable NUMA (Non-Uniform Memory Access) support.

	  The kernel will try to allocate memory used by a CPU on the
	  local memory of the CPU and add some more NUMA awareness to the kernel.

config NODES_SHIFT
	int "Maximum NUMA Nodes (as a power of 2)"
	range 1 10
	default "2"
	depends on NUMA
	help
	  Specify the maximum number of NUMA Nodes available on the target
	  system.  Increases memory reserved to accommodate various tables.

config USE_PERCPU_NUMA_NODE_ID
	def_bool y
	depends on NUMA

config NEED_PER_CPU_EMBED_FIRST_CHUNK
	def_bool y
	depends on NUMA

config RISCV_ISA_C
	bool "Emit compressed instructions when building Linux"
	default y
	help
	   Adds "C" to the ISA subsets that the toolchain is allowed to emit
	   when building Linux, which results in compressed instructions in the
	   Linux binary.

	   If you don't know what to do here, say Y.

menu "supported PMU type"
	depends on PERF_EVENTS

config RISCV_BASE_PMU
	bool "Base Performance Monitoring Unit"
	def_bool y
	help
	  A base PMU that serves as a reference implementation and has limited
	  feature of perf.  It can run on any RISC-V machines so serves as the
	  fallback, but this option can also be disable to reduce kernel size.

endmenu

config FPU
	bool "FPU support"
	default y
	help
	  Say N here if you want to disable all floating-point related procedure
	  in the kernel.

	  If you don't know what to do here, say Y.

endmenu

menu "Kernel features"

source "kernel/Kconfig.hz"

config RISCV_SBI_V01
	bool "SBI v0.1 support"
	default y
	depends on RISCV_SBI
	help
	  This config allows kernel to use SBI v0.1 APIs. This will be
	  deprecated in future once legacy M-mode software are no longer in use.

config KEXEC
	bool "Kexec system call"
	select KEXEC_CORE
	select HOTPLUG_CPU if SMP
	depends on MMU
	help
	  kexec is a system call that implements the ability to shutdown your
	  current kernel, and to start another kernel. It is like a reboot
	  but it is independent of the system firmware. And like a reboot
	  you can start any kernel with it, not just Linux.

	  The name comes from the similarity to the exec system call.

config CRASH_DUMP
	bool "Build kdump crash kernel"
	help
	  Generate crash dump after being started by kexec. This should
	  be normally only set in special crash dump kernels which are
	  loaded in the main kernel with kexec-tools into a specially
	  reserved region and then later executed after a crash by
	  kdump/kexec.

	  For more details see Documentation/admin-guide/kdump/kdump.rst

endmenu

menu "Boot options"

config CMDLINE
	string "Built-in kernel command line"
	help
	  For most platforms, the arguments for the kernel's command line
	  are provided at run-time, during boot. However, there are cases
	  where either no arguments are being provided or the provided
	  arguments are insufficient or even invalid.

	  When that occurs, it is possible to define a built-in command
	  line here and choose how the kernel should use it later on.

choice
	prompt "Built-in command line usage" if CMDLINE != ""
	default CMDLINE_FALLBACK
	help
	  Choose how the kernel will handle the provided built-in command
	  line.

config CMDLINE_FALLBACK
	bool "Use bootloader kernel arguments if available"
	help
	  Use the built-in command line as fallback in case we get nothing
	  during boot. This is the default behaviour.

config CMDLINE_EXTEND
	bool "Extend bootloader kernel arguments"
	help
	  The command-line arguments provided during boot will be
	  appended to the built-in command line. This is useful in
	  cases where the provided arguments are insufficient and
	  you don't want to or cannot modify them.


config CMDLINE_FORCE
	bool "Always use the default kernel command string"
	help
	  Always use the built-in command line, even if we get one during
	  boot. This is useful in case you need to override the provided
	  command line on systems where you don't have or want control
	  over it.

endchoice

config EFI_STUB
	bool

config EFI
	bool "UEFI runtime support"
	depends on OF && !XIP_KERNEL
	select LIBFDT
	select UCS2_STRING
	select EFI_PARAMS_FROM_FDT
	select EFI_STUB
	select EFI_GENERIC_STUB
	select EFI_RUNTIME_WRAPPERS
	select RISCV_ISA_C
	depends on MMU
	default y
	help
	  This option provides support for runtime services provided
	  by UEFI firmware (such as non-volatile variables, realtime
	  clock, and platform reset). A UEFI stub is also provided to
	  allow the kernel to be booted as an EFI application. This
	  is only useful on systems that have UEFI firmware.

config CC_HAVE_STACKPROTECTOR_TLS
	def_bool $(cc-option,-mstack-protector-guard=tls -mstack-protector-guard-reg=tp -mstack-protector-guard-offset=0)

config STACKPROTECTOR_PER_TASK
	def_bool y
	depends on !GCC_PLUGIN_RANDSTRUCT
	depends on STACKPROTECTOR && CC_HAVE_STACKPROTECTOR_TLS

config PHYS_RAM_BASE_FIXED
	bool "Explicitly specified physical RAM address"
	default n

config PHYS_RAM_BASE
	hex "Platform Physical RAM address"
	depends on PHYS_RAM_BASE_FIXED
	default "0x80000000"
	help
	  This is the physical address of RAM in the system. It has to be
	  explicitly specified to run early relocations of read-write data
	  from flash to RAM.

config XIP_KERNEL
	bool "Kernel Execute-In-Place from ROM"
	depends on MMU && SPARSEMEM
	# This prevents XIP from being enabled by all{yes,mod}config, which
	# fail to build since XIP doesn't support large kernels.
	depends on !COMPILE_TEST
	select PHYS_RAM_BASE_FIXED
	help
	  Execute-In-Place allows the kernel to run from non-volatile storage
	  directly addressable by the CPU, such as NOR flash. This saves RAM
	  space since the text section of the kernel is not loaded from flash
	  to RAM.  Read-write sections, such as the data section and stack,
	  are still copied to RAM.  The XIP kernel is not compressed since
	  it has to run directly from flash, so it will take more space to
	  store it.  The flash address used to link the kernel object files,
	  and for storing it, is configuration dependent. Therefore, if you
	  say Y here, you must know the proper physical address where to
	  store the kernel image depending on your own flash memory usage.

	  Also note that the make target becomes "make xipImage" rather than
	  "make zImage" or "make Image".  The final kernel binary to put in
	  ROM memory will be arch/riscv/boot/xipImage.

	  SPARSEMEM is required because the kernel text and rodata that are
	  flash resident are not backed by memmap, then any attempt to get
	  a struct page on those regions will trigger a fault.

	  If unsure, say N.

config XIP_PHYS_ADDR
	hex "XIP Kernel Physical Location"
	depends on XIP_KERNEL
	default "0x21000000"
	help
	  This is the physical address in your flash memory the kernel will
	  be linked for and stored to.  This address is dependent on your
	  own flash usage.

endmenu

config BUILTIN_DTB
	bool
	depends on OF
	default y if XIP_KERNEL

menu "Power management options"

source "kernel/power/Kconfig"

endmenu

source "arch/riscv/kvm/Kconfig"<|MERGE_RESOLUTION|>--- conflicted
+++ resolved
@@ -260,27 +260,6 @@
 	bool
 	select HAVE_MOD_ARCH_SPECIFIC
 
-<<<<<<< HEAD
-choice
-	prompt "Maximum Physical Memory"
-	default MAXPHYSMEM_1GB if 32BIT
-	default MAXPHYSMEM_2GB if 64BIT && CMODEL_MEDLOW
-	default MAXPHYSMEM_128GB if 64BIT && CMODEL_MEDANY
-
-	config MAXPHYSMEM_1GB
-		depends on 32BIT
-		bool "1GiB"
-	config MAXPHYSMEM_2GB
-		depends on 64BIT
-		bool "2GiB"
-	config MAXPHYSMEM_128GB
-		depends on 64BIT && CMODEL_MEDANY
-		bool "128GiB"
-endchoice
-
-
-=======
->>>>>>> c774de22
 config SMP
 	bool "Symmetric Multi-Processing"
 	help
