--- conflicted
+++ resolved
@@ -118,31 +118,12 @@
 	toggle_dirty_logging(vm, slots, false);
 }
 
-<<<<<<< HEAD
-static void get_dirty_log(struct kvm_vm *vm, int slots, unsigned long *bitmap,
-			  uint64_t nr_pages)
-{
-	uint64_t slot_pages = nr_pages / slots;
-=======
 static void get_dirty_log(struct kvm_vm *vm, unsigned long *bitmaps[], int slots)
 {
->>>>>>> 318a54c0
 	int i;
 
 	for (i = 0; i < slots; i++) {
 		int slot = PERF_TEST_MEM_SLOT_INDEX + i;
-<<<<<<< HEAD
-		unsigned long *slot_bitmap = bitmap + i * slot_pages;
-
-		kvm_vm_get_dirty_log(vm, slot, slot_bitmap);
-	}
-}
-
-static void clear_dirty_log(struct kvm_vm *vm, int slots, unsigned long *bitmap,
-			    uint64_t nr_pages)
-{
-	uint64_t slot_pages = nr_pages / slots;
-=======
 
 		kvm_vm_get_dirty_log(vm, slot, bitmaps[i]);
 	}
@@ -151,19 +132,10 @@
 static void clear_dirty_log(struct kvm_vm *vm, unsigned long *bitmaps[],
 			    int slots, uint64_t pages_per_slot)
 {
->>>>>>> 318a54c0
 	int i;
 
 	for (i = 0; i < slots; i++) {
 		int slot = PERF_TEST_MEM_SLOT_INDEX + i;
-<<<<<<< HEAD
-		unsigned long *slot_bitmap = bitmap + i * slot_pages;
-
-		kvm_vm_clear_dirty_log(vm, slot, slot_bitmap, 0, slot_pages);
-	}
-}
-
-=======
 
 		kvm_vm_clear_dirty_log(vm, slot, bitmaps[i], 0, pages_per_slot);
 	}
@@ -195,7 +167,6 @@
 	free(bitmaps);
 }
 
->>>>>>> 318a54c0
 static void run_test(enum vm_guest_mode mode, void *arg)
 {
 	struct test_params *p = arg;
@@ -222,13 +193,9 @@
 	guest_num_pages = (nr_vcpus * guest_percpu_mem_size) >> vm_get_page_shift(vm);
 	guest_num_pages = vm_adjust_num_guest_pages(mode, guest_num_pages);
 	host_num_pages = vm_num_host_pages(mode, guest_num_pages);
-<<<<<<< HEAD
-	bmap = bitmap_zalloc(host_num_pages);
-=======
 	pages_per_slot = host_num_pages / p->slots;
 
 	bitmaps = alloc_bitmaps(p->slots, pages_per_slot);
->>>>>>> 318a54c0
 
 	if (dirty_log_manual_caps) {
 		cap.cap = KVM_CAP_MANUAL_DIRTY_LOG_PROTECT2;
@@ -296,11 +263,7 @@
 			iteration, ts_diff.tv_sec, ts_diff.tv_nsec);
 
 		clock_gettime(CLOCK_MONOTONIC, &start);
-<<<<<<< HEAD
-		get_dirty_log(vm, p->slots, bmap, host_num_pages);
-=======
 		get_dirty_log(vm, bitmaps, p->slots);
->>>>>>> 318a54c0
 		ts_diff = timespec_elapsed(start);
 		get_dirty_log_total = timespec_add(get_dirty_log_total,
 						   ts_diff);
@@ -309,11 +272,7 @@
 
 		if (dirty_log_manual_caps) {
 			clock_gettime(CLOCK_MONOTONIC, &start);
-<<<<<<< HEAD
-			clear_dirty_log(vm, p->slots, bmap, host_num_pages);
-=======
 			clear_dirty_log(vm, bitmaps, p->slots, pages_per_slot);
->>>>>>> 318a54c0
 			ts_diff = timespec_elapsed(start);
 			clear_dirty_log_total = timespec_add(clear_dirty_log_total,
 							     ts_diff);
@@ -373,17 +332,9 @@
 	printf(" -v: specify the number of vCPUs to run.\n");
 	printf(" -o: Overlap guest memory accesses instead of partitioning\n"
 	       "     them into a separate region of memory for each vCPU.\n");
-<<<<<<< HEAD
-	printf(" -s: specify the type of memory that should be used to\n"
-	       "     back the guest data region.\n\n");
-	printf(" -x: Split the memory region into this number of memslots.\n"
-	       "     (default: 1)");
-	backing_src_help();
-=======
 	backing_src_help("-s");
 	printf(" -x: Split the memory region into this number of memslots.\n"
 	       "     (default: 1)\n");
->>>>>>> 318a54c0
 	puts("");
 	exit(0);
 }
@@ -395,11 +346,7 @@
 		.iterations = TEST_HOST_LOOP_N,
 		.wr_fract = 1,
 		.partition_vcpu_memory_access = true,
-<<<<<<< HEAD
-		.backing_src = VM_MEM_SRC_ANONYMOUS,
-=======
 		.backing_src = DEFAULT_VM_MEM_SRC,
->>>>>>> 318a54c0
 		.slots = 1,
 	};
 	int opt;
