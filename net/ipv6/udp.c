--- conflicted
+++ resolved
@@ -141,12 +141,12 @@
 	return score;
 }
 
-static inline struct sock *lookup_reuseport(struct net *net, struct sock *sk,
-					    struct sk_buff *skb,
-					    const struct in6_addr *saddr,
-					    __be16 sport,
-					    const struct in6_addr *daddr,
-					    unsigned int hnum)
+static struct sock *lookup_reuseport(struct net *net, struct sock *sk,
+				     struct sk_buff *skb,
+				     const struct in6_addr *saddr,
+				     __be16 sport,
+				     const struct in6_addr *daddr,
+				     unsigned int hnum)
 {
 	struct sock *reuse_sk = NULL;
 	u32 hash;
@@ -169,7 +169,7 @@
 		int dif, int sdif, struct udp_hslot *hslot2,
 		struct sk_buff *skb)
 {
-	struct sock *sk, *result, *reuseport_result;
+	struct sock *sk, *result;
 	int score, badness;
 
 	result = NULL;
@@ -178,29 +178,13 @@
 		score = compute_score(sk, net, saddr, sport,
 				      daddr, hnum, dif, sdif);
 		if (score > badness) {
-<<<<<<< HEAD
 			result = lookup_reuseport(net, sk, skb,
 						  saddr, sport, daddr, hnum);
-			if (result)
+			/* Fall back to scoring if group has connections */
+			if (result && !reuseport_has_conns(sk, false))
 				return result;
 
-			result = sk;
-=======
-			reuseport_result = NULL;
-
-			if (sk->sk_reuseport &&
-			    sk->sk_state != TCP_ESTABLISHED) {
-				hash = udp6_ehashfn(net, daddr, hnum,
-						    saddr, sport);
-
-				reuseport_result = reuseport_select_sock(sk, hash, skb,
-									 sizeof(struct udphdr));
-				if (reuseport_result && !reuseport_has_conns(sk, false))
-					return reuseport_result;
-			}
-
-			result = reuseport_result ? : sk;
->>>>>>> 04300d66
+			result = result ? : sk;
 			badness = score;
 		}
 	}
@@ -227,7 +211,7 @@
 		return sk;
 
 	reuse_sk = lookup_reuseport(net, sk, skb, saddr, sport, daddr, hnum);
-	if (reuse_sk)
+	if (reuse_sk && !reuseport_has_conns(sk, false))
 		sk = reuse_sk;
 	return sk;
 }
