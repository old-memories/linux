/*
 *  CLPS711X SPI bus driver
 *
 *  Copyright (C) 2012 Alexander Shiyan <shc_work@mail.ru>
 *
 * This program is free software; you can redistribute it and/or modify
 * it under the terms of the GNU General Public License as published by
 * the Free Software Foundation; either version 2 of the License, or
 * (at your option) any later version.
 */

#include <linux/io.h>
#include <linux/clk.h>
#include <linux/init.h>
#include <linux/gpio.h>
#include <linux/delay.h>
#include <linux/module.h>
#include <linux/interrupt.h>
#include <linux/platform_device.h>
#include <linux/spi/spi.h>
#include <linux/platform_data/spi-clps711x.h>

#include <mach/hardware.h>

#define DRIVER_NAME	"spi-clps711x"

struct spi_clps711x_data {
	struct completion	done;

	struct clk		*spi_clk;
	u32			max_speed_hz;

	u8			*tx_buf;
	u8			*rx_buf;
	int			count;
	int			len;

	int			chipselect[0];
};

static int spi_clps711x_setup(struct spi_device *spi)
{
	struct spi_clps711x_data *hw = spi_master_get_devdata(spi->master);

	/* We are expect that SPI-device is not selected */
	gpio_direction_output(hw->chipselect[spi->chip_select],
			      !(spi->mode & SPI_CS_HIGH));

	return 0;
}

static void spi_clps711x_setup_mode(struct spi_device *spi)
{
	/* Setup edge for transfer */
	if (spi->mode & SPI_CPHA)
		clps_writew(clps_readw(SYSCON3) | SYSCON3_ADCCKNSEN, SYSCON3);
	else
		clps_writew(clps_readw(SYSCON3) & ~SYSCON3_ADCCKNSEN, SYSCON3);
}

static int spi_clps711x_setup_xfer(struct spi_device *spi,
				   struct spi_transfer *xfer)
{
	u32 speed = xfer->speed_hz ? : spi->max_speed_hz;
	u8 bpw = xfer->bits_per_word;
	struct spi_clps711x_data *hw = spi_master_get_devdata(spi->master);

	if (bpw != 8) {
		dev_err(&spi->dev, "Unsupported master bus width %i\n", bpw);
		return -EINVAL;
	}

	/* Setup SPI frequency divider */
	if (!speed || (speed >= hw->max_speed_hz))
		clps_writel((clps_readl(SYSCON1) & ~SYSCON1_ADCKSEL_MASK) |
			    SYSCON1_ADCKSEL(3), SYSCON1);
	else if (speed >= (hw->max_speed_hz / 2))
		clps_writel((clps_readl(SYSCON1) & ~SYSCON1_ADCKSEL_MASK) |
			    SYSCON1_ADCKSEL(2), SYSCON1);
	else if (speed >= (hw->max_speed_hz / 8))
		clps_writel((clps_readl(SYSCON1) & ~SYSCON1_ADCKSEL_MASK) |
			    SYSCON1_ADCKSEL(1), SYSCON1);
	else
		clps_writel((clps_readl(SYSCON1) & ~SYSCON1_ADCKSEL_MASK) |
			    SYSCON1_ADCKSEL(0), SYSCON1);

	return 0;
}

static int spi_clps711x_transfer_one_message(struct spi_master *master,
					     struct spi_message *msg)
{
	struct spi_clps711x_data *hw = spi_master_get_devdata(master);
	struct spi_transfer *xfer;
	int status = 0, cs = hw->chipselect[msg->spi->chip_select];
	u32 data;

	spi_clps711x_setup_mode(msg->spi);

	list_for_each_entry(xfer, &msg->transfers, transfer_list) {
		if (spi_clps711x_setup_xfer(msg->spi, xfer)) {
			status = -EINVAL;
			goto out_xfr;
		}

		gpio_set_value(cs, !!(msg->spi->mode & SPI_CS_HIGH));

		INIT_COMPLETION(hw->done);

		hw->count = 0;
		hw->len = xfer->len;
		hw->tx_buf = (u8 *)xfer->tx_buf;
		hw->rx_buf = (u8 *)xfer->rx_buf;

		/* Initiate transfer */
		data = hw->tx_buf ? hw->tx_buf[hw->count] : 0;
		clps_writel(data | SYNCIO_FRMLEN(8) | SYNCIO_TXFRMEN, SYNCIO);

		wait_for_completion(&hw->done);

		if (xfer->delay_usecs)
			udelay(xfer->delay_usecs);

		if (xfer->cs_change ||
		    list_is_last(&xfer->transfer_list, &msg->transfers))
			gpio_set_value(cs, !(msg->spi->mode & SPI_CS_HIGH));

		msg->actual_length += xfer->len;
	}

out_xfr:
	msg->status = status;
	spi_finalize_current_message(master);

	return 0;
}

static irqreturn_t spi_clps711x_isr(int irq, void *dev_id)
{
	struct spi_clps711x_data *hw = (struct spi_clps711x_data *)dev_id;
	u32 data;

	/* Handle RX */
	data = clps_readb(SYNCIO);
	if (hw->rx_buf)
		hw->rx_buf[hw->count] = (u8)data;

	hw->count++;

	/* Handle TX */
	if (hw->count < hw->len) {
		data = hw->tx_buf ? hw->tx_buf[hw->count] : 0;
		clps_writel(data | SYNCIO_FRMLEN(8) | SYNCIO_TXFRMEN, SYNCIO);
	} else
		complete(&hw->done);

	return IRQ_HANDLED;
}

static int spi_clps711x_probe(struct platform_device *pdev)
{
	int i, ret;
	struct spi_master *master;
	struct spi_clps711x_data *hw;
	struct spi_clps711x_pdata *pdata = dev_get_platdata(&pdev->dev);

	if (!pdata) {
		dev_err(&pdev->dev, "No platform data supplied\n");
		return -EINVAL;
	}

	if (pdata->num_chipselect < 1) {
		dev_err(&pdev->dev, "At least one CS must be defined\n");
		return -EINVAL;
	}

	master = spi_alloc_master(&pdev->dev,
				  sizeof(struct spi_clps711x_data) +
				  sizeof(int) * pdata->num_chipselect);
	if (!master) {
		dev_err(&pdev->dev, "SPI allocating memory error\n");
		return -ENOMEM;
	}

	master->bus_num = pdev->id;
	master->mode_bits = SPI_CPHA | SPI_CS_HIGH;
	master->bits_per_word_mask = SPI_BPW_MASK(8);
	master->num_chipselect = pdata->num_chipselect;
	master->setup = spi_clps711x_setup;
	master->transfer_one_message = spi_clps711x_transfer_one_message;

	hw = spi_master_get_devdata(master);

	for (i = 0; i < master->num_chipselect; i++) {
		hw->chipselect[i] = pdata->chipselect[i];
		if (!gpio_is_valid(hw->chipselect[i])) {
			dev_err(&pdev->dev, "Invalid CS GPIO %i\n", i);
			ret = -EINVAL;
			goto err_out;
		}
		if (gpio_request(hw->chipselect[i], DRIVER_NAME)) {
			dev_err(&pdev->dev, "Can't get CS GPIO %i\n", i);
			ret = -EINVAL;
			goto err_out;
		}
	}

	hw->spi_clk = devm_clk_get(&pdev->dev, "spi");
	if (IS_ERR(hw->spi_clk)) {
		dev_err(&pdev->dev, "Can't get clocks\n");
		ret = PTR_ERR(hw->spi_clk);
		goto err_out;
	}
	hw->max_speed_hz = clk_get_rate(hw->spi_clk);

	init_completion(&hw->done);
	platform_set_drvdata(pdev, master);

	/* Disable extended mode due hardware problems */
	clps_writew(clps_readw(SYSCON3) & ~SYSCON3_ADCCON, SYSCON3);

	/* Clear possible pending interrupt */
	clps_readl(SYNCIO);

	ret = devm_request_irq(&pdev->dev, IRQ_SSEOTI, spi_clps711x_isr, 0,
			       dev_name(&pdev->dev), hw);
	if (ret) {
		dev_err(&pdev->dev, "Can't request IRQ\n");
<<<<<<< HEAD
		goto clk_out;
=======
		goto err_out;
>>>>>>> 2b2322d6
	}

	ret = devm_spi_register_master(&pdev->dev, master);
	if (!ret) {
		dev_info(&pdev->dev,
			 "SPI bus driver initialized. Master clock %u Hz\n",
			 hw->max_speed_hz);
		return 0;
	}

	dev_err(&pdev->dev, "Failed to register master\n");

err_out:
	while (--i >= 0)
		if (gpio_is_valid(hw->chipselect[i]))
			gpio_free(hw->chipselect[i]);

	spi_master_put(master);

	return ret;
}

static int spi_clps711x_remove(struct platform_device *pdev)
{
	int i;
	struct spi_master *master = platform_get_drvdata(pdev);
	struct spi_clps711x_data *hw = spi_master_get_devdata(master);

	for (i = 0; i < master->num_chipselect; i++)
		if (gpio_is_valid(hw->chipselect[i]))
			gpio_free(hw->chipselect[i]);

<<<<<<< HEAD
=======
	spi_unregister_master(master);

>>>>>>> 2b2322d6
	return 0;
}

static struct platform_driver clps711x_spi_driver = {
	.driver	= {
		.name	= DRIVER_NAME,
		.owner	= THIS_MODULE,
	},
	.probe	= spi_clps711x_probe,
	.remove	= spi_clps711x_remove,
};
module_platform_driver(clps711x_spi_driver);

MODULE_LICENSE("GPL");
MODULE_AUTHOR("Alexander Shiyan <shc_work@mail.ru>");
MODULE_DESCRIPTION("CLPS711X SPI bus driver");<|MERGE_RESOLUTION|>--- conflicted
+++ resolved
@@ -226,11 +226,7 @@
 			       dev_name(&pdev->dev), hw);
 	if (ret) {
 		dev_err(&pdev->dev, "Can't request IRQ\n");
-<<<<<<< HEAD
-		goto clk_out;
-=======
 		goto err_out;
->>>>>>> 2b2322d6
 	}
 
 	ret = devm_spi_register_master(&pdev->dev, master);
@@ -263,11 +259,6 @@
 		if (gpio_is_valid(hw->chipselect[i]))
 			gpio_free(hw->chipselect[i]);
 
-<<<<<<< HEAD
-=======
-	spi_unregister_master(master);
-
->>>>>>> 2b2322d6
 	return 0;
 }
 
