/*
 * Copyright 2014 Advanced Micro Devices, Inc.
 *
 * Permission is hereby granted, free of charge, to any person obtaining a
 * copy of this software and associated documentation files (the "Software"),
 * to deal in the Software without restriction, including without limitation
 * the rights to use, copy, modify, merge, publish, distribute, sublicense,
 * and/or sell copies of the Software, and to permit persons to whom the
 * Software is furnished to do so, subject to the following conditions:
 *
 * The above copyright notice and this permission notice shall be included in
 * all copies or substantial portions of the Software.
 *
 * THE SOFTWARE IS PROVIDED "AS IS", WITHOUT WARRANTY OF ANY KIND, EXPRESS OR
 * IMPLIED, INCLUDING BUT NOT LIMITED TO THE WARRANTIES OF MERCHANTABILITY,
 * FITNESS FOR A PARTICULAR PURPOSE AND NONINFRINGEMENT.  IN NO EVENT SHALL
 * THE COPYRIGHT HOLDER(S) OR AUTHOR(S) BE LIABLE FOR ANY CLAIM, DAMAGES OR
 * OTHER LIABILITY, WHETHER IN AN ACTION OF CONTRACT, TORT OR OTHERWISE,
 * ARISING FROM, OUT OF OR IN CONNECTION WITH THE SOFTWARE OR THE USE OR
 * OTHER DEALINGS IN THE SOFTWARE.
 */

#include <linux/mutex.h>
#include <linux/log2.h>
#include <linux/sched.h>
#include <linux/sched/mm.h>
#include <linux/sched/task.h>
#include <linux/mmu_context.h>
#include <linux/slab.h>
#include <linux/amd-iommu.h>
#include <linux/notifier.h>
#include <linux/compat.h>
#include <linux/mman.h>
#include <linux/file.h>
#include <linux/pm_runtime.h>
#include "amdgpu_amdkfd.h"
#include "amdgpu.h"

struct mm_struct;

#include "kfd_priv.h"
#include "kfd_device_queue_manager.h"
#include "kfd_dbgmgr.h"
#include "kfd_iommu.h"
#include "kfd_svm.h"

/*
 * List of struct kfd_process (field kfd_process).
 * Unique/indexed by mm_struct*
 */
DEFINE_HASHTABLE(kfd_processes_table, KFD_PROCESS_TABLE_SIZE);
static DEFINE_MUTEX(kfd_processes_mutex);

DEFINE_SRCU(kfd_processes_srcu);

/* For process termination handling */
static struct workqueue_struct *kfd_process_wq;

/* Ordered, single-threaded workqueue for restoring evicted
 * processes. Restoring multiple processes concurrently under memory
 * pressure can lead to processes blocking each other from validating
 * their BOs and result in a live-lock situation where processes
 * remain evicted indefinitely.
 */
static struct workqueue_struct *kfd_restore_wq;

static struct kfd_process *find_process(const struct task_struct *thread);
static void kfd_process_ref_release(struct kref *ref);
static struct kfd_process *create_process(const struct task_struct *thread);
static int kfd_process_init_cwsr_apu(struct kfd_process *p, struct file *filep);

static void evict_process_worker(struct work_struct *work);
static void restore_process_worker(struct work_struct *work);

static void kfd_process_device_destroy_cwsr_dgpu(struct kfd_process_device *pdd);

struct kfd_procfs_tree {
	struct kobject *kobj;
};

static struct kfd_procfs_tree procfs;

/*
 * Structure for SDMA activity tracking
 */
struct kfd_sdma_activity_handler_workarea {
	struct work_struct sdma_activity_work;
	struct kfd_process_device *pdd;
	uint64_t sdma_activity_counter;
};

struct temp_sdma_queue_list {
	uint64_t __user *rptr;
	uint64_t sdma_val;
	unsigned int queue_id;
	struct list_head list;
};

static void kfd_sdma_activity_worker(struct work_struct *work)
{
	struct kfd_sdma_activity_handler_workarea *workarea;
	struct kfd_process_device *pdd;
	uint64_t val;
	struct mm_struct *mm;
	struct queue *q;
	struct qcm_process_device *qpd;
	struct device_queue_manager *dqm;
	int ret = 0;
	struct temp_sdma_queue_list sdma_q_list;
	struct temp_sdma_queue_list *sdma_q, *next;

	workarea = container_of(work, struct kfd_sdma_activity_handler_workarea,
				sdma_activity_work);

	pdd = workarea->pdd;
	if (!pdd)
		return;
	dqm = pdd->dev->dqm;
	qpd = &pdd->qpd;
	if (!dqm || !qpd)
		return;
	/*
	 * Total SDMA activity is current SDMA activity + past SDMA activity
	 * Past SDMA count is stored in pdd.
	 * To get the current activity counters for all active SDMA queues,
	 * we loop over all SDMA queues and get their counts from user-space.
	 *
	 * We cannot call get_user() with dqm_lock held as it can cause
	 * a circular lock dependency situation. To read the SDMA stats,
	 * we need to do the following:
	 *
	 * 1. Create a temporary list of SDMA queue nodes from the qpd->queues_list,
	 *    with dqm_lock/dqm_unlock().
	 * 2. Call get_user() for each node in temporary list without dqm_lock.
	 *    Save the SDMA count for each node and also add the count to the total
	 *    SDMA count counter.
	 *    Its possible, during this step, a few SDMA queue nodes got deleted
	 *    from the qpd->queues_list.
	 * 3. Do a second pass over qpd->queues_list to check if any nodes got deleted.
	 *    If any node got deleted, its SDMA count would be captured in the sdma
	 *    past activity counter. So subtract the SDMA counter stored in step 2
	 *    for this node from the total SDMA count.
	 */
	INIT_LIST_HEAD(&sdma_q_list.list);

	/*
	 * Create the temp list of all SDMA queues
	 */
	dqm_lock(dqm);

	list_for_each_entry(q, &qpd->queues_list, list) {
		if ((q->properties.type != KFD_QUEUE_TYPE_SDMA) &&
		    (q->properties.type != KFD_QUEUE_TYPE_SDMA_XGMI))
			continue;

		sdma_q = kzalloc(sizeof(struct temp_sdma_queue_list), GFP_KERNEL);
		if (!sdma_q) {
			dqm_unlock(dqm);
			goto cleanup;
		}

		INIT_LIST_HEAD(&sdma_q->list);
		sdma_q->rptr = (uint64_t __user *)q->properties.read_ptr;
		sdma_q->queue_id = q->properties.queue_id;
		list_add_tail(&sdma_q->list, &sdma_q_list.list);
	}

	/*
	 * If the temp list is empty, then no SDMA queues nodes were found in
	 * qpd->queues_list. Return the past activity count as the total sdma
	 * count
	 */
	if (list_empty(&sdma_q_list.list)) {
		workarea->sdma_activity_counter = pdd->sdma_past_activity_counter;
		dqm_unlock(dqm);
		return;
	}

	dqm_unlock(dqm);

	/*
	 * Get the usage count for each SDMA queue in temp_list.
	 */
	mm = get_task_mm(pdd->process->lead_thread);
	if (!mm)
		goto cleanup;

	kthread_use_mm(mm);

	list_for_each_entry(sdma_q, &sdma_q_list.list, list) {
		val = 0;
		ret = read_sdma_queue_counter(sdma_q->rptr, &val);
		if (ret) {
			pr_debug("Failed to read SDMA queue active counter for queue id: %d",
				 sdma_q->queue_id);
		} else {
			sdma_q->sdma_val = val;
			workarea->sdma_activity_counter += val;
		}
	}

	kthread_unuse_mm(mm);
	mmput(mm);

	/*
	 * Do a second iteration over qpd_queues_list to check if any SDMA
	 * nodes got deleted while fetching SDMA counter.
	 */
	dqm_lock(dqm);

	workarea->sdma_activity_counter += pdd->sdma_past_activity_counter;

	list_for_each_entry(q, &qpd->queues_list, list) {
		if (list_empty(&sdma_q_list.list))
			break;

		if ((q->properties.type != KFD_QUEUE_TYPE_SDMA) &&
		    (q->properties.type != KFD_QUEUE_TYPE_SDMA_XGMI))
			continue;

		list_for_each_entry_safe(sdma_q, next, &sdma_q_list.list, list) {
			if (((uint64_t __user *)q->properties.read_ptr == sdma_q->rptr) &&
			     (sdma_q->queue_id == q->properties.queue_id)) {
				list_del(&sdma_q->list);
				kfree(sdma_q);
				break;
			}
		}
	}

	dqm_unlock(dqm);

	/*
	 * If temp list is not empty, it implies some queues got deleted
	 * from qpd->queues_list during SDMA usage read. Subtract the SDMA
	 * count for each node from the total SDMA count.
	 */
	list_for_each_entry_safe(sdma_q, next, &sdma_q_list.list, list) {
		workarea->sdma_activity_counter -= sdma_q->sdma_val;
		list_del(&sdma_q->list);
		kfree(sdma_q);
	}

	return;

cleanup:
	list_for_each_entry_safe(sdma_q, next, &sdma_q_list.list, list) {
		list_del(&sdma_q->list);
		kfree(sdma_q);
	}
}

/**
 * @kfd_get_cu_occupancy - Collect number of waves in-flight on this device
 * by current process. Translates acquired wave count into number of compute units
 * that are occupied.
 *
 * @atr: Handle of attribute that allows reporting of wave count. The attribute
 * handle encapsulates GPU device it is associated with, thereby allowing collection
 * of waves in flight, etc
 *
 * @buffer: Handle of user provided buffer updated with wave count
 *
 * Return: Number of bytes written to user buffer or an error value
 */
static int kfd_get_cu_occupancy(struct attribute *attr, char *buffer)
{
	int cu_cnt;
	int wave_cnt;
	int max_waves_per_cu;
	struct kfd_dev *dev = NULL;
	struct kfd_process *proc = NULL;
	struct kfd_process_device *pdd = NULL;

	pdd = container_of(attr, struct kfd_process_device, attr_cu_occupancy);
	dev = pdd->dev;
	if (dev->kfd2kgd->get_cu_occupancy == NULL)
		return -EINVAL;

	cu_cnt = 0;
	proc = pdd->process;
	if (pdd->qpd.queue_count == 0) {
		pr_debug("Gpu-Id: %d has no active queues for process %d\n",
			 dev->id, proc->pasid);
		return snprintf(buffer, PAGE_SIZE, "%d\n", cu_cnt);
	}

	/* Collect wave count from device if it supports */
	wave_cnt = 0;
	max_waves_per_cu = 0;
	dev->kfd2kgd->get_cu_occupancy(dev->kgd, proc->pasid, &wave_cnt,
			&max_waves_per_cu);

	/* Translate wave count to number of compute units */
	cu_cnt = (wave_cnt + (max_waves_per_cu - 1)) / max_waves_per_cu;
	return snprintf(buffer, PAGE_SIZE, "%d\n", cu_cnt);
}

static ssize_t kfd_procfs_show(struct kobject *kobj, struct attribute *attr,
			       char *buffer)
{
	if (strcmp(attr->name, "pasid") == 0) {
		struct kfd_process *p = container_of(attr, struct kfd_process,
						     attr_pasid);

		return snprintf(buffer, PAGE_SIZE, "%d\n", p->pasid);
	} else if (strncmp(attr->name, "vram_", 5) == 0) {
		struct kfd_process_device *pdd = container_of(attr, struct kfd_process_device,
							      attr_vram);
		return snprintf(buffer, PAGE_SIZE, "%llu\n", READ_ONCE(pdd->vram_usage));
	} else if (strncmp(attr->name, "sdma_", 5) == 0) {
		struct kfd_process_device *pdd = container_of(attr, struct kfd_process_device,
							      attr_sdma);
		struct kfd_sdma_activity_handler_workarea sdma_activity_work_handler;

		INIT_WORK(&sdma_activity_work_handler.sdma_activity_work,
					kfd_sdma_activity_worker);

		sdma_activity_work_handler.pdd = pdd;
		sdma_activity_work_handler.sdma_activity_counter = 0;

		schedule_work(&sdma_activity_work_handler.sdma_activity_work);

		flush_work(&sdma_activity_work_handler.sdma_activity_work);

		return snprintf(buffer, PAGE_SIZE, "%llu\n",
				(sdma_activity_work_handler.sdma_activity_counter)/
				 SDMA_ACTIVITY_DIVISOR);
	} else {
		pr_err("Invalid attribute");
		return -EINVAL;
	}

	return 0;
}

static void kfd_procfs_kobj_release(struct kobject *kobj)
{
	kfree(kobj);
}

static const struct sysfs_ops kfd_procfs_ops = {
	.show = kfd_procfs_show,
};

static struct kobj_type procfs_type = {
	.release = kfd_procfs_kobj_release,
	.sysfs_ops = &kfd_procfs_ops,
};

void kfd_procfs_init(void)
{
	int ret = 0;

	procfs.kobj = kfd_alloc_struct(procfs.kobj);
	if (!procfs.kobj)
		return;

	ret = kobject_init_and_add(procfs.kobj, &procfs_type,
				   &kfd_device->kobj, "proc");
	if (ret) {
		pr_warn("Could not create procfs proc folder");
		/* If we fail to create the procfs, clean up */
		kfd_procfs_shutdown();
	}
}

void kfd_procfs_shutdown(void)
{
	if (procfs.kobj) {
		kobject_del(procfs.kobj);
		kobject_put(procfs.kobj);
		procfs.kobj = NULL;
	}
}

static ssize_t kfd_procfs_queue_show(struct kobject *kobj,
				     struct attribute *attr, char *buffer)
{
	struct queue *q = container_of(kobj, struct queue, kobj);

	if (!strcmp(attr->name, "size"))
		return snprintf(buffer, PAGE_SIZE, "%llu",
				q->properties.queue_size);
	else if (!strcmp(attr->name, "type"))
		return snprintf(buffer, PAGE_SIZE, "%d", q->properties.type);
	else if (!strcmp(attr->name, "gpuid"))
		return snprintf(buffer, PAGE_SIZE, "%u", q->device->id);
	else
		pr_err("Invalid attribute");

	return 0;
}

static ssize_t kfd_procfs_stats_show(struct kobject *kobj,
				     struct attribute *attr, char *buffer)
{
	if (strcmp(attr->name, "evicted_ms") == 0) {
		struct kfd_process_device *pdd = container_of(attr,
				struct kfd_process_device,
				attr_evict);
		uint64_t evict_jiffies;

		evict_jiffies = atomic64_read(&pdd->evict_duration_counter);

		return snprintf(buffer,
				PAGE_SIZE,
				"%llu\n",
				jiffies64_to_msecs(evict_jiffies));

	/* Sysfs handle that gets CU occupancy is per device */
	} else if (strcmp(attr->name, "cu_occupancy") == 0) {
		return kfd_get_cu_occupancy(attr, buffer);
	} else {
		pr_err("Invalid attribute");
	}

	return 0;
}

static ssize_t kfd_sysfs_counters_show(struct kobject *kobj,
				       struct attribute *attr, char *buf)
{
	struct kfd_process_device *pdd;

	if (!strcmp(attr->name, "faults")) {
		pdd = container_of(attr, struct kfd_process_device,
				   attr_faults);
		return sysfs_emit(buf, "%llu\n", READ_ONCE(pdd->faults));
	}
	if (!strcmp(attr->name, "page_in")) {
		pdd = container_of(attr, struct kfd_process_device,
				   attr_page_in);
		return sysfs_emit(buf, "%llu\n", READ_ONCE(pdd->page_in));
	}
	if (!strcmp(attr->name, "page_out")) {
		pdd = container_of(attr, struct kfd_process_device,
				   attr_page_out);
		return sysfs_emit(buf, "%llu\n", READ_ONCE(pdd->page_out));
	}
	return 0;
}

static struct attribute attr_queue_size = {
	.name = "size",
	.mode = KFD_SYSFS_FILE_MODE
};

static struct attribute attr_queue_type = {
	.name = "type",
	.mode = KFD_SYSFS_FILE_MODE
};

static struct attribute attr_queue_gpuid = {
	.name = "gpuid",
	.mode = KFD_SYSFS_FILE_MODE
};

static struct attribute *procfs_queue_attrs[] = {
	&attr_queue_size,
	&attr_queue_type,
	&attr_queue_gpuid,
	NULL
};

static const struct sysfs_ops procfs_queue_ops = {
	.show = kfd_procfs_queue_show,
};

static struct kobj_type procfs_queue_type = {
	.sysfs_ops = &procfs_queue_ops,
	.default_attrs = procfs_queue_attrs,
};

static const struct sysfs_ops procfs_stats_ops = {
	.show = kfd_procfs_stats_show,
};

static struct kobj_type procfs_stats_type = {
	.sysfs_ops = &procfs_stats_ops,
	.release = kfd_procfs_kobj_release,
};

static const struct sysfs_ops sysfs_counters_ops = {
	.show = kfd_sysfs_counters_show,
};

static struct kobj_type sysfs_counters_type = {
	.sysfs_ops = &sysfs_counters_ops,
	.release = kfd_procfs_kobj_release,
};

int kfd_procfs_add_queue(struct queue *q)
{
	struct kfd_process *proc;
	int ret;

	if (!q || !q->process)
		return -EINVAL;
	proc = q->process;

	/* Create proc/<pid>/queues/<queue id> folder */
	if (!proc->kobj_queues)
		return -EFAULT;
	ret = kobject_init_and_add(&q->kobj, &procfs_queue_type,
			proc->kobj_queues, "%u", q->properties.queue_id);
	if (ret < 0) {
		pr_warn("Creating proc/<pid>/queues/%u failed",
			q->properties.queue_id);
		kobject_put(&q->kobj);
		return ret;
	}

	return 0;
}

static void kfd_sysfs_create_file(struct kobject *kobj, struct attribute *attr,
				 char *name)
{
	int ret;

	if (!kobj || !attr || !name)
		return;

	attr->name = name;
	attr->mode = KFD_SYSFS_FILE_MODE;
	sysfs_attr_init(attr);

	ret = sysfs_create_file(kobj, attr);
	if (ret)
		pr_warn("Create sysfs %s/%s failed %d", kobj->name, name, ret);
}

static void kfd_procfs_add_sysfs_stats(struct kfd_process *p)
{
	int ret;
	int i;
	char stats_dir_filename[MAX_SYSFS_FILENAME_LEN];

	if (!p || !p->kobj)
		return;

	/*
	 * Create sysfs files for each GPU:
	 * - proc/<pid>/stats_<gpuid>/
	 * - proc/<pid>/stats_<gpuid>/evicted_ms
	 * - proc/<pid>/stats_<gpuid>/cu_occupancy
	 */
	for (i = 0; i < p->n_pdds; i++) {
		struct kfd_process_device *pdd = p->pdds[i];

		snprintf(stats_dir_filename, MAX_SYSFS_FILENAME_LEN,
				"stats_%u", pdd->dev->id);
		pdd->kobj_stats = kfd_alloc_struct(pdd->kobj_stats);
		if (!pdd->kobj_stats)
			return;

		ret = kobject_init_and_add(pdd->kobj_stats,
					   &procfs_stats_type,
					   p->kobj,
					   stats_dir_filename);

		if (ret) {
			pr_warn("Creating KFD proc/stats_%s folder failed",
				stats_dir_filename);
			kobject_put(pdd->kobj_stats);
			pdd->kobj_stats = NULL;
			return;
		}

		kfd_sysfs_create_file(pdd->kobj_stats, &pdd->attr_evict,
				      "evicted_ms");
		/* Add sysfs file to report compute unit occupancy */
		if (pdd->dev->kfd2kgd->get_cu_occupancy)
			kfd_sysfs_create_file(pdd->kobj_stats,
					      &pdd->attr_cu_occupancy,
					      "cu_occupancy");
	}
}

static void kfd_procfs_add_sysfs_counters(struct kfd_process *p)
{
	int ret = 0;
	int i;
	char counters_dir_filename[MAX_SYSFS_FILENAME_LEN];

	if (!p || !p->kobj)
		return;

	/*
	 * Create sysfs files for each GPU which supports SVM
	 * - proc/<pid>/counters_<gpuid>/
	 * - proc/<pid>/counters_<gpuid>/faults
	 * - proc/<pid>/counters_<gpuid>/page_in
	 * - proc/<pid>/counters_<gpuid>/page_out
	 */
	for_each_set_bit(i, p->svms.bitmap_supported, p->n_pdds) {
		struct kfd_process_device *pdd = p->pdds[i];
		struct kobject *kobj_counters;

		snprintf(counters_dir_filename, MAX_SYSFS_FILENAME_LEN,
			"counters_%u", pdd->dev->id);
		kobj_counters = kfd_alloc_struct(kobj_counters);
		if (!kobj_counters)
			return;

		ret = kobject_init_and_add(kobj_counters, &sysfs_counters_type,
					   p->kobj, counters_dir_filename);
		if (ret) {
			pr_warn("Creating KFD proc/%s folder failed",
				counters_dir_filename);
			kobject_put(kobj_counters);
			return;
		}

		pdd->kobj_counters = kobj_counters;
		kfd_sysfs_create_file(kobj_counters, &pdd->attr_faults,
				      "faults");
		kfd_sysfs_create_file(kobj_counters, &pdd->attr_page_in,
				      "page_in");
		kfd_sysfs_create_file(kobj_counters, &pdd->attr_page_out,
				      "page_out");
	}
}

static void kfd_procfs_add_sysfs_files(struct kfd_process *p)
{
	int i;

	if (!p || !p->kobj)
		return;

	/*
	 * Create sysfs files for each GPU:
	 * - proc/<pid>/vram_<gpuid>
	 * - proc/<pid>/sdma_<gpuid>
	 */
	for (i = 0; i < p->n_pdds; i++) {
		struct kfd_process_device *pdd = p->pdds[i];

		snprintf(pdd->vram_filename, MAX_SYSFS_FILENAME_LEN, "vram_%u",
			 pdd->dev->id);
		kfd_sysfs_create_file(p->kobj, &pdd->attr_vram,
				      pdd->vram_filename);

		snprintf(pdd->sdma_filename, MAX_SYSFS_FILENAME_LEN, "sdma_%u",
			 pdd->dev->id);
		kfd_sysfs_create_file(p->kobj, &pdd->attr_sdma,
					    pdd->sdma_filename);
	}
}

void kfd_procfs_del_queue(struct queue *q)
{
	if (!q)
		return;

	kobject_del(&q->kobj);
	kobject_put(&q->kobj);
}

int kfd_process_create_wq(void)
{
	if (!kfd_process_wq)
		kfd_process_wq = alloc_workqueue("kfd_process_wq", 0, 0);
	if (!kfd_restore_wq)
		kfd_restore_wq = alloc_ordered_workqueue("kfd_restore_wq", 0);

	if (!kfd_process_wq || !kfd_restore_wq) {
		kfd_process_destroy_wq();
		return -ENOMEM;
	}

	return 0;
}

void kfd_process_destroy_wq(void)
{
	if (kfd_process_wq) {
		destroy_workqueue(kfd_process_wq);
		kfd_process_wq = NULL;
	}
	if (kfd_restore_wq) {
		destroy_workqueue(kfd_restore_wq);
		kfd_restore_wq = NULL;
	}
}

static void kfd_process_free_gpuvm(struct kgd_mem *mem,
			struct kfd_process_device *pdd, void *kptr)
{
	struct kfd_dev *dev = pdd->dev;

<<<<<<< HEAD
=======
	if (kptr) {
		amdgpu_amdkfd_gpuvm_unmap_gtt_bo_from_kernel(dev->kgd, mem);
		kptr = NULL;
	}

>>>>>>> df0cc57e
	amdgpu_amdkfd_gpuvm_unmap_memory_from_gpu(dev->kgd, mem, pdd->drm_priv);
	amdgpu_amdkfd_gpuvm_free_memory_of_gpu(dev->kgd, mem, pdd->drm_priv,
					       NULL);
}

/* kfd_process_alloc_gpuvm - Allocate GPU VM for the KFD process
 *	This function should be only called right after the process
 *	is created and when kfd_processes_mutex is still being held
 *	to avoid concurrency. Because of that exclusiveness, we do
 *	not need to take p->mutex.
 */
static int kfd_process_alloc_gpuvm(struct kfd_process_device *pdd,
				   uint64_t gpu_va, uint32_t size,
				   uint32_t flags, struct kgd_mem **mem, void **kptr)
{
	struct kfd_dev *kdev = pdd->dev;
	int err;

	err = amdgpu_amdkfd_gpuvm_alloc_memory_of_gpu(kdev->kgd, gpu_va, size,
<<<<<<< HEAD
						 pdd->drm_priv, &mem, NULL, flags);
	if (err)
		goto err_alloc_mem;

	err = amdgpu_amdkfd_gpuvm_map_memory_to_gpu(kdev->kgd, mem,
=======
						 pdd->drm_priv, mem, NULL, flags);
	if (err)
		goto err_alloc_mem;

	err = amdgpu_amdkfd_gpuvm_map_memory_to_gpu(kdev->kgd, *mem,
>>>>>>> df0cc57e
			pdd->drm_priv, NULL);
	if (err)
		goto err_map_mem;

	err = amdgpu_amdkfd_gpuvm_sync_memory(kdev->kgd, *mem, true);
	if (err) {
		pr_debug("Sync memory failed, wait interrupted by user signal\n");
		goto sync_memory_failed;
	}

	if (kptr) {
		err = amdgpu_amdkfd_gpuvm_map_gtt_bo_to_kernel(kdev->kgd,
				(struct kgd_mem *)*mem, kptr, NULL);
		if (err) {
			pr_debug("Map GTT BO to kernel failed\n");
			goto sync_memory_failed;
		}
	}

	return err;

sync_memory_failed:
	amdgpu_amdkfd_gpuvm_unmap_memory_from_gpu(kdev->kgd, *mem, pdd->drm_priv);

err_map_mem:
<<<<<<< HEAD
	amdgpu_amdkfd_gpuvm_free_memory_of_gpu(kdev->kgd, mem, pdd->drm_priv,
=======
	amdgpu_amdkfd_gpuvm_free_memory_of_gpu(kdev->kgd, *mem, pdd->drm_priv,
>>>>>>> df0cc57e
					       NULL);
err_alloc_mem:
	*mem = NULL;
	*kptr = NULL;
	return err;
}

/* kfd_process_device_reserve_ib_mem - Reserve memory inside the
 *	process for IB usage The memory reserved is for KFD to submit
 *	IB to AMDGPU from kernel.  If the memory is reserved
 *	successfully, ib_kaddr will have the CPU/kernel
 *	address. Check ib_kaddr before accessing the memory.
 */
static int kfd_process_device_reserve_ib_mem(struct kfd_process_device *pdd)
{
	struct qcm_process_device *qpd = &pdd->qpd;
	uint32_t flags = KFD_IOC_ALLOC_MEM_FLAGS_GTT |
			KFD_IOC_ALLOC_MEM_FLAGS_NO_SUBSTITUTE |
			KFD_IOC_ALLOC_MEM_FLAGS_WRITABLE |
			KFD_IOC_ALLOC_MEM_FLAGS_EXECUTABLE;
	struct kgd_mem *mem;
	void *kaddr;
	int ret;

	if (qpd->ib_kaddr || !qpd->ib_base)
		return 0;

	/* ib_base is only set for dGPU */
	ret = kfd_process_alloc_gpuvm(pdd, qpd->ib_base, PAGE_SIZE, flags,
				      &mem, &kaddr);
	if (ret)
		return ret;

	qpd->ib_mem = mem;
	qpd->ib_kaddr = kaddr;

	return 0;
}

static void kfd_process_device_destroy_ib_mem(struct kfd_process_device *pdd)
{
	struct qcm_process_device *qpd = &pdd->qpd;

	if (!qpd->ib_kaddr || !qpd->ib_base)
		return;

	kfd_process_free_gpuvm(qpd->ib_mem, pdd, qpd->ib_kaddr);
}

struct kfd_process *kfd_create_process(struct file *filep)
{
	struct kfd_process *process;
	struct task_struct *thread = current;
	int ret;

	if (!thread->mm)
		return ERR_PTR(-EINVAL);

	/* Only the pthreads threading model is supported. */
	if (thread->group_leader->mm != thread->mm)
		return ERR_PTR(-EINVAL);

	/*
	 * take kfd processes mutex before starting of process creation
	 * so there won't be a case where two threads of the same process
	 * create two kfd_process structures
	 */
	mutex_lock(&kfd_processes_mutex);

	/* A prior open of /dev/kfd could have already created the process. */
	process = find_process(thread);
	if (process) {
		pr_debug("Process already found\n");
	} else {
		process = create_process(thread);
		if (IS_ERR(process))
			goto out;

		ret = kfd_process_init_cwsr_apu(process, filep);
		if (ret)
			goto out_destroy;

		if (!procfs.kobj)
			goto out;

		process->kobj = kfd_alloc_struct(process->kobj);
		if (!process->kobj) {
			pr_warn("Creating procfs kobject failed");
			goto out;
		}
		ret = kobject_init_and_add(process->kobj, &procfs_type,
					   procfs.kobj, "%d",
					   (int)process->lead_thread->pid);
		if (ret) {
			pr_warn("Creating procfs pid directory failed");
			kobject_put(process->kobj);
			goto out;
		}

		kfd_sysfs_create_file(process->kobj, &process->attr_pasid,
				      "pasid");

		process->kobj_queues = kobject_create_and_add("queues",
							process->kobj);
		if (!process->kobj_queues)
			pr_warn("Creating KFD proc/queues folder failed");

		kfd_procfs_add_sysfs_stats(process);
		kfd_procfs_add_sysfs_files(process);
		kfd_procfs_add_sysfs_counters(process);
	}
out:
	if (!IS_ERR(process))
		kref_get(&process->ref);
	mutex_unlock(&kfd_processes_mutex);

	return process;

out_destroy:
	hash_del_rcu(&process->kfd_processes);
	mutex_unlock(&kfd_processes_mutex);
	synchronize_srcu(&kfd_processes_srcu);
	/* kfd_process_free_notifier will trigger the cleanup */
	mmu_notifier_put(&process->mmu_notifier);
	return ERR_PTR(ret);
}

struct kfd_process *kfd_get_process(const struct task_struct *thread)
{
	struct kfd_process *process;

	if (!thread->mm)
		return ERR_PTR(-EINVAL);

	/* Only the pthreads threading model is supported. */
	if (thread->group_leader->mm != thread->mm)
		return ERR_PTR(-EINVAL);

	process = find_process(thread);
	if (!process)
		return ERR_PTR(-EINVAL);

	return process;
}

static struct kfd_process *find_process_by_mm(const struct mm_struct *mm)
{
	struct kfd_process *process;

	hash_for_each_possible_rcu(kfd_processes_table, process,
					kfd_processes, (uintptr_t)mm)
		if (process->mm == mm)
			return process;

	return NULL;
}

static struct kfd_process *find_process(const struct task_struct *thread)
{
	struct kfd_process *p;
	int idx;

	idx = srcu_read_lock(&kfd_processes_srcu);
	p = find_process_by_mm(thread->mm);
	srcu_read_unlock(&kfd_processes_srcu, idx);

	return p;
}

void kfd_unref_process(struct kfd_process *p)
{
	kref_put(&p->ref, kfd_process_ref_release);
}


static void kfd_process_device_free_bos(struct kfd_process_device *pdd)
{
	struct kfd_process *p = pdd->process;
	void *mem;
	int id;
	int i;

	/*
	 * Remove all handles from idr and release appropriate
	 * local memory object
	 */
	idr_for_each_entry(&pdd->alloc_idr, mem, id) {

		for (i = 0; i < p->n_pdds; i++) {
			struct kfd_process_device *peer_pdd = p->pdds[i];

			if (!peer_pdd->drm_priv)
				continue;
			amdgpu_amdkfd_gpuvm_unmap_memory_from_gpu(
				peer_pdd->dev->kgd, mem, peer_pdd->drm_priv);
		}

		amdgpu_amdkfd_gpuvm_free_memory_of_gpu(pdd->dev->kgd, mem,
						       pdd->drm_priv, NULL);
		kfd_process_device_remove_obj_handle(pdd, id);
	}
}

/*
 * Just kunmap and unpin signal BO here. It will be freed in
 * kfd_process_free_outstanding_kfd_bos()
 */
static void kfd_process_kunmap_signal_bo(struct kfd_process *p)
{
	struct kfd_process_device *pdd;
	struct kfd_dev *kdev;
	void *mem;

	kdev = kfd_device_by_id(GET_GPU_ID(p->signal_handle));
	if (!kdev)
		return;

	mutex_lock(&p->mutex);

	pdd = kfd_get_process_device_data(kdev, p);
	if (!pdd)
		goto out;

	mem = kfd_process_device_translate_handle(
		pdd, GET_IDR_HANDLE(p->signal_handle));
	if (!mem)
		goto out;

	amdgpu_amdkfd_gpuvm_unmap_gtt_bo_from_kernel(kdev->kgd, mem);

out:
	mutex_unlock(&p->mutex);
}

static void kfd_process_free_outstanding_kfd_bos(struct kfd_process *p)
{
	int i;

	for (i = 0; i < p->n_pdds; i++)
		kfd_process_device_free_bos(p->pdds[i]);
}

static void kfd_process_destroy_pdds(struct kfd_process *p)
{
	int i;

	for (i = 0; i < p->n_pdds; i++) {
		struct kfd_process_device *pdd = p->pdds[i];

		pr_debug("Releasing pdd (topology id %d) for process (pasid 0x%x)\n",
				pdd->dev->id, p->pasid);

		kfd_process_device_destroy_cwsr_dgpu(pdd);
		kfd_process_device_destroy_ib_mem(pdd);

		if (pdd->drm_file) {
			amdgpu_amdkfd_gpuvm_release_process_vm(
					pdd->dev->kgd, pdd->drm_priv);
			fput(pdd->drm_file);
		}

		if (pdd->qpd.cwsr_kaddr && !pdd->qpd.cwsr_base)
			free_pages((unsigned long)pdd->qpd.cwsr_kaddr,
				get_order(KFD_CWSR_TBA_TMA_SIZE));

		kfree(pdd->qpd.doorbell_bitmap);
		idr_destroy(&pdd->alloc_idr);

		kfd_free_process_doorbells(pdd->dev, pdd->doorbell_index);

		/*
		 * before destroying pdd, make sure to report availability
		 * for auto suspend
		 */
		if (pdd->runtime_inuse) {
			pm_runtime_mark_last_busy(pdd->dev->ddev->dev);
			pm_runtime_put_autosuspend(pdd->dev->ddev->dev);
			pdd->runtime_inuse = false;
		}

		kfree(pdd);
		p->pdds[i] = NULL;
	}
	p->n_pdds = 0;
}

static void kfd_process_remove_sysfs(struct kfd_process *p)
{
	struct kfd_process_device *pdd;
	int i;

	if (!p->kobj)
		return;

	sysfs_remove_file(p->kobj, &p->attr_pasid);
	kobject_del(p->kobj_queues);
	kobject_put(p->kobj_queues);
	p->kobj_queues = NULL;

	for (i = 0; i < p->n_pdds; i++) {
		pdd = p->pdds[i];

		sysfs_remove_file(p->kobj, &pdd->attr_vram);
		sysfs_remove_file(p->kobj, &pdd->attr_sdma);

		sysfs_remove_file(pdd->kobj_stats, &pdd->attr_evict);
		if (pdd->dev->kfd2kgd->get_cu_occupancy)
			sysfs_remove_file(pdd->kobj_stats,
					  &pdd->attr_cu_occupancy);
		kobject_del(pdd->kobj_stats);
		kobject_put(pdd->kobj_stats);
		pdd->kobj_stats = NULL;
	}

	for_each_set_bit(i, p->svms.bitmap_supported, p->n_pdds) {
		pdd = p->pdds[i];

		sysfs_remove_file(pdd->kobj_counters, &pdd->attr_faults);
		sysfs_remove_file(pdd->kobj_counters, &pdd->attr_page_in);
		sysfs_remove_file(pdd->kobj_counters, &pdd->attr_page_out);
		kobject_del(pdd->kobj_counters);
		kobject_put(pdd->kobj_counters);
		pdd->kobj_counters = NULL;
	}

	kobject_del(p->kobj);
	kobject_put(p->kobj);
	p->kobj = NULL;
}

/* No process locking is needed in this function, because the process
 * is not findable any more. We must assume that no other thread is
 * using it any more, otherwise we couldn't safely free the process
 * structure in the end.
 */
static void kfd_process_wq_release(struct work_struct *work)
{
	struct kfd_process *p = container_of(work, struct kfd_process,
					     release_work);
<<<<<<< HEAD
=======

>>>>>>> df0cc57e
	kfd_process_remove_sysfs(p);
	kfd_iommu_unbind_process(p);

	kfd_process_kunmap_signal_bo(p);
	kfd_process_free_outstanding_kfd_bos(p);
	svm_range_list_fini(p);

	kfd_process_destroy_pdds(p);
	dma_fence_put(p->ef);

	kfd_event_free_process(p);

	kfd_pasid_free(p->pasid);
	mutex_destroy(&p->mutex);

	put_task_struct(p->lead_thread);

	kfree(p);
}

static void kfd_process_ref_release(struct kref *ref)
{
	struct kfd_process *p = container_of(ref, struct kfd_process, ref);

	INIT_WORK(&p->release_work, kfd_process_wq_release);
	queue_work(kfd_process_wq, &p->release_work);
}

static struct mmu_notifier *kfd_process_alloc_notifier(struct mm_struct *mm)
{
	int idx = srcu_read_lock(&kfd_processes_srcu);
	struct kfd_process *p = find_process_by_mm(mm);

	srcu_read_unlock(&kfd_processes_srcu, idx);

	return p ? &p->mmu_notifier : ERR_PTR(-ESRCH);
}

static void kfd_process_free_notifier(struct mmu_notifier *mn)
{
	kfd_unref_process(container_of(mn, struct kfd_process, mmu_notifier));
}

static void kfd_process_notifier_release(struct mmu_notifier *mn,
					struct mm_struct *mm)
{
	struct kfd_process *p;
	int i;

	/*
	 * The kfd_process structure can not be free because the
	 * mmu_notifier srcu is read locked
	 */
	p = container_of(mn, struct kfd_process, mmu_notifier);
	if (WARN_ON(p->mm != mm))
		return;

	mutex_lock(&kfd_processes_mutex);
	hash_del_rcu(&p->kfd_processes);
	mutex_unlock(&kfd_processes_mutex);
	synchronize_srcu(&kfd_processes_srcu);

	cancel_delayed_work_sync(&p->eviction_work);
	cancel_delayed_work_sync(&p->restore_work);
	cancel_delayed_work_sync(&p->svms.restore_work);

	mutex_lock(&p->mutex);

	/* Iterate over all process device data structures and if the
	 * pdd is in debug mode, we should first force unregistration,
	 * then we will be able to destroy the queues
	 */
	for (i = 0; i < p->n_pdds; i++) {
		struct kfd_dev *dev = p->pdds[i]->dev;

		mutex_lock(kfd_get_dbgmgr_mutex());
		if (dev && dev->dbgmgr && dev->dbgmgr->pasid == p->pasid) {
			if (!kfd_dbgmgr_unregister(dev->dbgmgr, p)) {
				kfd_dbgmgr_destroy(dev->dbgmgr);
				dev->dbgmgr = NULL;
			}
		}
		mutex_unlock(kfd_get_dbgmgr_mutex());
	}

	kfd_process_dequeue_from_all_devices(p);
	pqm_uninit(&p->pqm);

	/* Indicate to other users that MM is no longer valid */
	p->mm = NULL;
	/* Signal the eviction fence after user mode queues are
	 * destroyed. This allows any BOs to be freed without
	 * triggering pointless evictions or waiting for fences.
	 */
	dma_fence_signal(p->ef);

	mutex_unlock(&p->mutex);

	mmu_notifier_put(&p->mmu_notifier);
}

static const struct mmu_notifier_ops kfd_process_mmu_notifier_ops = {
	.release = kfd_process_notifier_release,
	.alloc_notifier = kfd_process_alloc_notifier,
	.free_notifier = kfd_process_free_notifier,
};

static int kfd_process_init_cwsr_apu(struct kfd_process *p, struct file *filep)
{
	unsigned long  offset;
	int i;

	for (i = 0; i < p->n_pdds; i++) {
		struct kfd_dev *dev = p->pdds[i]->dev;
		struct qcm_process_device *qpd = &p->pdds[i]->qpd;

		if (!dev->cwsr_enabled || qpd->cwsr_kaddr || qpd->cwsr_base)
			continue;

		offset = KFD_MMAP_TYPE_RESERVED_MEM | KFD_MMAP_GPU_ID(dev->id);
		qpd->tba_addr = (int64_t)vm_mmap(filep, 0,
			KFD_CWSR_TBA_TMA_SIZE, PROT_READ | PROT_EXEC,
			MAP_SHARED, offset);

		if (IS_ERR_VALUE(qpd->tba_addr)) {
			int err = qpd->tba_addr;

			pr_err("Failure to set tba address. error %d.\n", err);
			qpd->tba_addr = 0;
			qpd->cwsr_kaddr = NULL;
			return err;
		}

		memcpy(qpd->cwsr_kaddr, dev->cwsr_isa, dev->cwsr_isa_size);

		qpd->tma_addr = qpd->tba_addr + KFD_CWSR_TMA_OFFSET;
		pr_debug("set tba :0x%llx, tma:0x%llx, cwsr_kaddr:%p for pqm.\n",
			qpd->tba_addr, qpd->tma_addr, qpd->cwsr_kaddr);
	}

	return 0;
}

static int kfd_process_device_init_cwsr_dgpu(struct kfd_process_device *pdd)
{
	struct kfd_dev *dev = pdd->dev;
	struct qcm_process_device *qpd = &pdd->qpd;
	uint32_t flags = KFD_IOC_ALLOC_MEM_FLAGS_GTT
			| KFD_IOC_ALLOC_MEM_FLAGS_NO_SUBSTITUTE
			| KFD_IOC_ALLOC_MEM_FLAGS_EXECUTABLE;
	struct kgd_mem *mem;
	void *kaddr;
	int ret;

	if (!dev->cwsr_enabled || qpd->cwsr_kaddr || !qpd->cwsr_base)
		return 0;

	/* cwsr_base is only set for dGPU */
	ret = kfd_process_alloc_gpuvm(pdd, qpd->cwsr_base,
				      KFD_CWSR_TBA_TMA_SIZE, flags, &mem, &kaddr);
	if (ret)
		return ret;

	qpd->cwsr_mem = mem;
	qpd->cwsr_kaddr = kaddr;
	qpd->tba_addr = qpd->cwsr_base;

	memcpy(qpd->cwsr_kaddr, dev->cwsr_isa, dev->cwsr_isa_size);

	qpd->tma_addr = qpd->tba_addr + KFD_CWSR_TMA_OFFSET;
	pr_debug("set tba :0x%llx, tma:0x%llx, cwsr_kaddr:%p for pqm.\n",
		 qpd->tba_addr, qpd->tma_addr, qpd->cwsr_kaddr);

	return 0;
}

static void kfd_process_device_destroy_cwsr_dgpu(struct kfd_process_device *pdd)
{
	struct kfd_dev *dev = pdd->dev;
	struct qcm_process_device *qpd = &pdd->qpd;

	if (!dev->cwsr_enabled || !qpd->cwsr_kaddr || !qpd->cwsr_base)
		return;

	kfd_process_free_gpuvm(qpd->cwsr_mem, pdd, qpd->cwsr_kaddr);
}

void kfd_process_set_trap_handler(struct qcm_process_device *qpd,
				  uint64_t tba_addr,
				  uint64_t tma_addr)
{
	if (qpd->cwsr_kaddr) {
		/* KFD trap handler is bound, record as second-level TBA/TMA
		 * in first-level TMA. First-level trap will jump to second.
		 */
		uint64_t *tma =
			(uint64_t *)(qpd->cwsr_kaddr + KFD_CWSR_TMA_OFFSET);
		tma[0] = tba_addr;
		tma[1] = tma_addr;
	} else {
		/* No trap handler bound, bind as first-level TBA/TMA. */
		qpd->tba_addr = tba_addr;
		qpd->tma_addr = tma_addr;
	}
}

bool kfd_process_xnack_mode(struct kfd_process *p, bool supported)
{
	int i;

	/* On most GFXv9 GPUs, the retry mode in the SQ must match the
	 * boot time retry setting. Mixing processes with different
	 * XNACK/retry settings can hang the GPU.
	 *
	 * Different GPUs can have different noretry settings depending
	 * on HW bugs or limitations. We need to find at least one
	 * XNACK mode for this process that's compatible with all GPUs.
	 * Fortunately GPUs with retry enabled (noretry=0) can run code
	 * built for XNACK-off. On GFXv9 it may perform slower.
	 *
	 * Therefore applications built for XNACK-off can always be
	 * supported and will be our fallback if any GPU does not
	 * support retry.
	 */
	for (i = 0; i < p->n_pdds; i++) {
		struct kfd_dev *dev = p->pdds[i]->dev;

		/* Only consider GFXv9 and higher GPUs. Older GPUs don't
		 * support the SVM APIs and don't need to be considered
		 * for the XNACK mode selection.
		 */
		if (dev->device_info->asic_family < CHIP_VEGA10)
			continue;
		/* Aldebaran can always support XNACK because it can support
		 * per-process XNACK mode selection. But let the dev->noretry
		 * setting still influence the default XNACK mode.
		 */
		if (supported &&
		    dev->device_info->asic_family == CHIP_ALDEBARAN)
			continue;

		/* GFXv10 and later GPUs do not support shader preemption
		 * during page faults. This can lead to poor QoS for queue
		 * management and memory-manager-related preemptions or
		 * even deadlocks.
		 */
		if (dev->device_info->asic_family >= CHIP_NAVI10)
			return false;

		if (dev->noretry)
			return false;
	}

	return true;
}

/*
 * On return the kfd_process is fully operational and will be freed when the
 * mm is released
 */
static struct kfd_process *create_process(const struct task_struct *thread)
{
	struct kfd_process *process;
	struct mmu_notifier *mn;
	int err = -ENOMEM;

	process = kzalloc(sizeof(*process), GFP_KERNEL);
	if (!process)
		goto err_alloc_process;

	kref_init(&process->ref);
	mutex_init(&process->mutex);
	process->mm = thread->mm;
	process->lead_thread = thread->group_leader;
	process->n_pdds = 0;
	INIT_DELAYED_WORK(&process->eviction_work, evict_process_worker);
	INIT_DELAYED_WORK(&process->restore_work, restore_process_worker);
	process->last_restore_timestamp = get_jiffies_64();
	kfd_event_init_process(process);
	process->is_32bit_user_mode = in_compat_syscall();

	process->pasid = kfd_pasid_alloc();
	if (process->pasid == 0)
		goto err_alloc_pasid;

	err = pqm_init(&process->pqm, process);
	if (err != 0)
		goto err_process_pqm_init;

	/* init process apertures*/
	err = kfd_init_apertures(process);
	if (err != 0)
		goto err_init_apertures;

	/* Check XNACK support after PDDs are created in kfd_init_apertures */
	process->xnack_enabled = kfd_process_xnack_mode(process, false);

	err = svm_range_list_init(process);
	if (err)
		goto err_init_svm_range_list;

	/* alloc_notifier needs to find the process in the hash table */
	hash_add_rcu(kfd_processes_table, &process->kfd_processes,
			(uintptr_t)process->mm);

	/* MMU notifier registration must be the last call that can fail
	 * because after this point we cannot unwind the process creation.
	 * After this point, mmu_notifier_put will trigger the cleanup by
	 * dropping the last process reference in the free_notifier.
	 */
	mn = mmu_notifier_get(&kfd_process_mmu_notifier_ops, process->mm);
	if (IS_ERR(mn)) {
		err = PTR_ERR(mn);
		goto err_register_notifier;
	}
	BUG_ON(mn != &process->mmu_notifier);

	get_task_struct(process->lead_thread);

	return process;

err_register_notifier:
	hash_del_rcu(&process->kfd_processes);
	svm_range_list_fini(process);
err_init_svm_range_list:
	kfd_process_free_outstanding_kfd_bos(process);
	kfd_process_destroy_pdds(process);
err_init_apertures:
	pqm_uninit(&process->pqm);
err_process_pqm_init:
	kfd_pasid_free(process->pasid);
err_alloc_pasid:
	mutex_destroy(&process->mutex);
	kfree(process);
err_alloc_process:
	return ERR_PTR(err);
}

static int init_doorbell_bitmap(struct qcm_process_device *qpd,
			struct kfd_dev *dev)
{
	unsigned int i;
	int range_start = dev->shared_resources.non_cp_doorbells_start;
	int range_end = dev->shared_resources.non_cp_doorbells_end;

	if (!KFD_IS_SOC15(dev->device_info->asic_family))
		return 0;

	qpd->doorbell_bitmap =
		kzalloc(DIV_ROUND_UP(KFD_MAX_NUM_OF_QUEUES_PER_PROCESS,
				     BITS_PER_BYTE), GFP_KERNEL);
	if (!qpd->doorbell_bitmap)
		return -ENOMEM;

	/* Mask out doorbells reserved for SDMA, IH, and VCN on SOC15. */
	pr_debug("reserved doorbell 0x%03x - 0x%03x\n", range_start, range_end);
	pr_debug("reserved doorbell 0x%03x - 0x%03x\n",
			range_start + KFD_QUEUE_DOORBELL_MIRROR_OFFSET,
			range_end + KFD_QUEUE_DOORBELL_MIRROR_OFFSET);

	for (i = 0; i < KFD_MAX_NUM_OF_QUEUES_PER_PROCESS / 2; i++) {
		if (i >= range_start && i <= range_end) {
			set_bit(i, qpd->doorbell_bitmap);
			set_bit(i + KFD_QUEUE_DOORBELL_MIRROR_OFFSET,
				qpd->doorbell_bitmap);
		}
	}

	return 0;
}

struct kfd_process_device *kfd_get_process_device_data(struct kfd_dev *dev,
							struct kfd_process *p)
{
	int i;

	for (i = 0; i < p->n_pdds; i++)
		if (p->pdds[i]->dev == dev)
			return p->pdds[i];

	return NULL;
}

struct kfd_process_device *kfd_create_process_device_data(struct kfd_dev *dev,
							struct kfd_process *p)
{
	struct kfd_process_device *pdd = NULL;

	if (WARN_ON_ONCE(p->n_pdds >= MAX_GPU_INSTANCE))
		return NULL;
	pdd = kzalloc(sizeof(*pdd), GFP_KERNEL);
	if (!pdd)
		return NULL;

	if (kfd_alloc_process_doorbells(dev, &pdd->doorbell_index) < 0) {
		pr_err("Failed to alloc doorbell for pdd\n");
		goto err_free_pdd;
	}

	if (init_doorbell_bitmap(&pdd->qpd, dev)) {
		pr_err("Failed to init doorbell for process\n");
		goto err_free_pdd;
	}

	pdd->dev = dev;
	INIT_LIST_HEAD(&pdd->qpd.queues_list);
	INIT_LIST_HEAD(&pdd->qpd.priv_queue_list);
	pdd->qpd.dqm = dev->dqm;
	pdd->qpd.pqm = &p->pqm;
	pdd->qpd.evicted = 0;
	pdd->qpd.mapped_gws_queue = false;
	pdd->process = p;
	pdd->bound = PDD_UNBOUND;
	pdd->already_dequeued = false;
	pdd->runtime_inuse = false;
	pdd->vram_usage = 0;
	pdd->sdma_past_activity_counter = 0;
	atomic64_set(&pdd->evict_duration_counter, 0);
	p->pdds[p->n_pdds++] = pdd;

	/* Init idr used for memory handle translation */
	idr_init(&pdd->alloc_idr);

	return pdd;

err_free_pdd:
	kfree(pdd);
	return NULL;
}

/**
 * kfd_process_device_init_vm - Initialize a VM for a process-device
 *
 * @pdd: The process-device
 * @drm_file: Optional pointer to a DRM file descriptor
 *
 * If @drm_file is specified, it will be used to acquire the VM from
 * that file descriptor. If successful, the @pdd takes ownership of
 * the file descriptor.
 *
 * If @drm_file is NULL, a new VM is created.
 *
 * Returns 0 on success, -errno on failure.
 */
int kfd_process_device_init_vm(struct kfd_process_device *pdd,
			       struct file *drm_file)
{
	struct kfd_process *p;
	struct kfd_dev *dev;
	int ret;

	if (!drm_file)
		return -EINVAL;

	if (pdd->drm_priv)
		return -EBUSY;

	p = pdd->process;
	dev = pdd->dev;

	ret = amdgpu_amdkfd_gpuvm_acquire_process_vm(
		dev->kgd, drm_file, p->pasid,
		&p->kgd_process_info, &p->ef);
	if (ret) {
		pr_err("Failed to create process VM object\n");
		return ret;
	}
	pdd->drm_priv = drm_file->private_data;

	ret = kfd_process_device_reserve_ib_mem(pdd);
	if (ret)
		goto err_reserve_ib_mem;
	ret = kfd_process_device_init_cwsr_dgpu(pdd);
	if (ret)
		goto err_init_cwsr;

	pdd->drm_file = drm_file;

	return 0;

err_init_cwsr:
err_reserve_ib_mem:
	kfd_process_device_free_bos(pdd);
	pdd->drm_priv = NULL;

	return ret;
}

/*
 * Direct the IOMMU to bind the process (specifically the pasid->mm)
 * to the device.
 * Unbinding occurs when the process dies or the device is removed.
 *
 * Assumes that the process lock is held.
 */
struct kfd_process_device *kfd_bind_process_to_device(struct kfd_dev *dev,
							struct kfd_process *p)
{
	struct kfd_process_device *pdd;
	int err;

	pdd = kfd_get_process_device_data(dev, p);
	if (!pdd) {
		pr_err("Process device data doesn't exist\n");
		return ERR_PTR(-ENOMEM);
	}

	if (!pdd->drm_priv)
		return ERR_PTR(-ENODEV);

	/*
	 * signal runtime-pm system to auto resume and prevent
	 * further runtime suspend once device pdd is created until
	 * pdd is destroyed.
	 */
	if (!pdd->runtime_inuse) {
		err = pm_runtime_get_sync(dev->ddev->dev);
		if (err < 0) {
			pm_runtime_put_autosuspend(dev->ddev->dev);
			return ERR_PTR(err);
		}
	}

	err = kfd_iommu_bind_process_to_device(pdd);
	if (err)
		goto out;

	/*
	 * make sure that runtime_usage counter is incremented just once
	 * per pdd
	 */
	pdd->runtime_inuse = true;

	return pdd;

out:
	/* balance runpm reference count and exit with error */
	if (!pdd->runtime_inuse) {
		pm_runtime_mark_last_busy(dev->ddev->dev);
		pm_runtime_put_autosuspend(dev->ddev->dev);
	}

	return ERR_PTR(err);
}

/* Create specific handle mapped to mem from process local memory idr
 * Assumes that the process lock is held.
 */
int kfd_process_device_create_obj_handle(struct kfd_process_device *pdd,
					void *mem)
{
	return idr_alloc(&pdd->alloc_idr, mem, 0, 0, GFP_KERNEL);
}

/* Translate specific handle from process local memory idr
 * Assumes that the process lock is held.
 */
void *kfd_process_device_translate_handle(struct kfd_process_device *pdd,
					int handle)
{
	if (handle < 0)
		return NULL;

	return idr_find(&pdd->alloc_idr, handle);
}

/* Remove specific handle from process local memory idr
 * Assumes that the process lock is held.
 */
void kfd_process_device_remove_obj_handle(struct kfd_process_device *pdd,
					int handle)
{
	if (handle >= 0)
		idr_remove(&pdd->alloc_idr, handle);
}

/* This increments the process->ref counter. */
struct kfd_process *kfd_lookup_process_by_pasid(u32 pasid)
{
	struct kfd_process *p, *ret_p = NULL;
	unsigned int temp;

	int idx = srcu_read_lock(&kfd_processes_srcu);

	hash_for_each_rcu(kfd_processes_table, temp, p, kfd_processes) {
		if (p->pasid == pasid) {
			kref_get(&p->ref);
			ret_p = p;
			break;
		}
	}

	srcu_read_unlock(&kfd_processes_srcu, idx);

	return ret_p;
}

/* This increments the process->ref counter. */
struct kfd_process *kfd_lookup_process_by_mm(const struct mm_struct *mm)
{
	struct kfd_process *p;

	int idx = srcu_read_lock(&kfd_processes_srcu);

	p = find_process_by_mm(mm);
	if (p)
		kref_get(&p->ref);

	srcu_read_unlock(&kfd_processes_srcu, idx);

	return p;
}

/* kfd_process_evict_queues - Evict all user queues of a process
 *
 * Eviction is reference-counted per process-device. This means multiple
 * evictions from different sources can be nested safely.
 */
int kfd_process_evict_queues(struct kfd_process *p)
{
	int r = 0;
	int i;
	unsigned int n_evicted = 0;

	for (i = 0; i < p->n_pdds; i++) {
		struct kfd_process_device *pdd = p->pdds[i];

		r = pdd->dev->dqm->ops.evict_process_queues(pdd->dev->dqm,
							    &pdd->qpd);
		/* evict return -EIO if HWS is hang or asic is resetting, in this case
		 * we would like to set all the queues to be in evicted state to prevent
		 * them been add back since they actually not be saved right now.
		 */
		if (r && r != -EIO) {
			pr_err("Failed to evict process queues\n");
			goto fail;
		}
		n_evicted++;
	}

	return r;

fail:
	/* To keep state consistent, roll back partial eviction by
	 * restoring queues
	 */
	for (i = 0; i < p->n_pdds; i++) {
		struct kfd_process_device *pdd = p->pdds[i];

		if (n_evicted == 0)
			break;
		if (pdd->dev->dqm->ops.restore_process_queues(pdd->dev->dqm,
							      &pdd->qpd))
			pr_err("Failed to restore queues\n");

		n_evicted--;
	}

	return r;
}

/* kfd_process_restore_queues - Restore all user queues of a process */
int kfd_process_restore_queues(struct kfd_process *p)
{
	int r, ret = 0;
	int i;

	for (i = 0; i < p->n_pdds; i++) {
		struct kfd_process_device *pdd = p->pdds[i];

		r = pdd->dev->dqm->ops.restore_process_queues(pdd->dev->dqm,
							      &pdd->qpd);
		if (r) {
			pr_err("Failed to restore process queues\n");
			if (!ret)
				ret = r;
		}
	}

	return ret;
}

int kfd_process_gpuidx_from_gpuid(struct kfd_process *p, uint32_t gpu_id)
{
	int i;

	for (i = 0; i < p->n_pdds; i++)
		if (p->pdds[i] && gpu_id == p->pdds[i]->dev->id)
			return i;
	return -EINVAL;
}

int
kfd_process_gpuid_from_kgd(struct kfd_process *p, struct amdgpu_device *adev,
			   uint32_t *gpuid, uint32_t *gpuidx)
{
	struct kgd_dev *kgd = (struct kgd_dev *)adev;
	int i;

	for (i = 0; i < p->n_pdds; i++)
		if (p->pdds[i] && p->pdds[i]->dev->kgd == kgd) {
			*gpuid = p->pdds[i]->dev->id;
			*gpuidx = i;
			return 0;
		}
	return -EINVAL;
}

static void evict_process_worker(struct work_struct *work)
{
	int ret;
	struct kfd_process *p;
	struct delayed_work *dwork;

	dwork = to_delayed_work(work);

	/* Process termination destroys this worker thread. So during the
	 * lifetime of this thread, kfd_process p will be valid
	 */
	p = container_of(dwork, struct kfd_process, eviction_work);
	WARN_ONCE(p->last_eviction_seqno != p->ef->seqno,
		  "Eviction fence mismatch\n");

	/* Narrow window of overlap between restore and evict work
	 * item is possible. Once amdgpu_amdkfd_gpuvm_restore_process_bos
	 * unreserves KFD BOs, it is possible to evicted again. But
	 * restore has few more steps of finish. So lets wait for any
	 * previous restore work to complete
	 */
	flush_delayed_work(&p->restore_work);

	pr_debug("Started evicting pasid 0x%x\n", p->pasid);
	ret = kfd_process_evict_queues(p);
	if (!ret) {
		dma_fence_signal(p->ef);
		dma_fence_put(p->ef);
		p->ef = NULL;
		queue_delayed_work(kfd_restore_wq, &p->restore_work,
				msecs_to_jiffies(PROCESS_RESTORE_TIME_MS));

		pr_debug("Finished evicting pasid 0x%x\n", p->pasid);
	} else
		pr_err("Failed to evict queues of pasid 0x%x\n", p->pasid);
}

static void restore_process_worker(struct work_struct *work)
{
	struct delayed_work *dwork;
	struct kfd_process *p;
	int ret = 0;

	dwork = to_delayed_work(work);

	/* Process termination destroys this worker thread. So during the
	 * lifetime of this thread, kfd_process p will be valid
	 */
	p = container_of(dwork, struct kfd_process, restore_work);
	pr_debug("Started restoring pasid 0x%x\n", p->pasid);

	/* Setting last_restore_timestamp before successful restoration.
	 * Otherwise this would have to be set by KGD (restore_process_bos)
	 * before KFD BOs are unreserved. If not, the process can be evicted
	 * again before the timestamp is set.
	 * If restore fails, the timestamp will be set again in the next
	 * attempt. This would mean that the minimum GPU quanta would be
	 * PROCESS_ACTIVE_TIME_MS - (time to execute the following two
	 * functions)
	 */

	p->last_restore_timestamp = get_jiffies_64();
	ret = amdgpu_amdkfd_gpuvm_restore_process_bos(p->kgd_process_info,
						     &p->ef);
	if (ret) {
		pr_debug("Failed to restore BOs of pasid 0x%x, retry after %d ms\n",
			 p->pasid, PROCESS_BACK_OFF_TIME_MS);
		ret = queue_delayed_work(kfd_restore_wq, &p->restore_work,
				msecs_to_jiffies(PROCESS_BACK_OFF_TIME_MS));
		WARN(!ret, "reschedule restore work failed\n");
		return;
	}

	ret = kfd_process_restore_queues(p);
	if (!ret)
		pr_debug("Finished restoring pasid 0x%x\n", p->pasid);
	else
		pr_err("Failed to restore queues of pasid 0x%x\n", p->pasid);
}

void kfd_suspend_all_processes(void)
{
	struct kfd_process *p;
	unsigned int temp;
	int idx = srcu_read_lock(&kfd_processes_srcu);

	WARN(debug_evictions, "Evicting all processes");
	hash_for_each_rcu(kfd_processes_table, temp, p, kfd_processes) {
		cancel_delayed_work_sync(&p->eviction_work);
		cancel_delayed_work_sync(&p->restore_work);

		if (kfd_process_evict_queues(p))
			pr_err("Failed to suspend process 0x%x\n", p->pasid);
		dma_fence_signal(p->ef);
		dma_fence_put(p->ef);
		p->ef = NULL;
	}
	srcu_read_unlock(&kfd_processes_srcu, idx);
}

int kfd_resume_all_processes(void)
{
	struct kfd_process *p;
	unsigned int temp;
	int ret = 0, idx = srcu_read_lock(&kfd_processes_srcu);

	hash_for_each_rcu(kfd_processes_table, temp, p, kfd_processes) {
		if (!queue_delayed_work(kfd_restore_wq, &p->restore_work, 0)) {
			pr_err("Restore process %d failed during resume\n",
			       p->pasid);
			ret = -EFAULT;
		}
	}
	srcu_read_unlock(&kfd_processes_srcu, idx);
	return ret;
}

int kfd_reserved_mem_mmap(struct kfd_dev *dev, struct kfd_process *process,
			  struct vm_area_struct *vma)
{
	struct kfd_process_device *pdd;
	struct qcm_process_device *qpd;

	if ((vma->vm_end - vma->vm_start) != KFD_CWSR_TBA_TMA_SIZE) {
		pr_err("Incorrect CWSR mapping size.\n");
		return -EINVAL;
	}

	pdd = kfd_get_process_device_data(dev, process);
	if (!pdd)
		return -EINVAL;
	qpd = &pdd->qpd;

	qpd->cwsr_kaddr = (void *)__get_free_pages(GFP_KERNEL | __GFP_ZERO,
					get_order(KFD_CWSR_TBA_TMA_SIZE));
	if (!qpd->cwsr_kaddr) {
		pr_err("Error allocating per process CWSR buffer.\n");
		return -ENOMEM;
	}

	vma->vm_flags |= VM_IO | VM_DONTCOPY | VM_DONTEXPAND
		| VM_NORESERVE | VM_DONTDUMP | VM_PFNMAP;
	/* Mapping pages to user process */
	return remap_pfn_range(vma, vma->vm_start,
			       PFN_DOWN(__pa(qpd->cwsr_kaddr)),
			       KFD_CWSR_TBA_TMA_SIZE, vma->vm_page_prot);
}

void kfd_flush_tlb(struct kfd_process_device *pdd, enum TLB_FLUSH_TYPE type)
{
	struct kfd_dev *dev = pdd->dev;

	if (dev->dqm->sched_policy == KFD_SCHED_POLICY_NO_HWS) {
		/* Nothing to flush until a VMID is assigned, which
		 * only happens when the first queue is created.
		 */
		if (pdd->qpd.vmid)
			amdgpu_amdkfd_flush_gpu_tlb_vmid(dev->kgd,
							pdd->qpd.vmid);
	} else {
		amdgpu_amdkfd_flush_gpu_tlb_pasid(dev->kgd,
					pdd->process->pasid, type);
	}
}

#if defined(CONFIG_DEBUG_FS)

int kfd_debugfs_mqds_by_process(struct seq_file *m, void *data)
{
	struct kfd_process *p;
	unsigned int temp;
	int r = 0;

	int idx = srcu_read_lock(&kfd_processes_srcu);

	hash_for_each_rcu(kfd_processes_table, temp, p, kfd_processes) {
		seq_printf(m, "Process %d PASID 0x%x:\n",
			   p->lead_thread->tgid, p->pasid);

		mutex_lock(&p->mutex);
		r = pqm_debugfs_mqds(m, &p->pqm);
		mutex_unlock(&p->mutex);

		if (r)
			break;
	}

	srcu_read_unlock(&kfd_processes_srcu, idx);

	return r;
}

#endif
<|MERGE_RESOLUTION|>--- conflicted
+++ resolved
@@ -691,14 +691,11 @@
 {
 	struct kfd_dev *dev = pdd->dev;
 
-<<<<<<< HEAD
-=======
 	if (kptr) {
 		amdgpu_amdkfd_gpuvm_unmap_gtt_bo_from_kernel(dev->kgd, mem);
 		kptr = NULL;
 	}
 
->>>>>>> df0cc57e
 	amdgpu_amdkfd_gpuvm_unmap_memory_from_gpu(dev->kgd, mem, pdd->drm_priv);
 	amdgpu_amdkfd_gpuvm_free_memory_of_gpu(dev->kgd, mem, pdd->drm_priv,
 					       NULL);
@@ -718,19 +715,11 @@
 	int err;
 
 	err = amdgpu_amdkfd_gpuvm_alloc_memory_of_gpu(kdev->kgd, gpu_va, size,
-<<<<<<< HEAD
-						 pdd->drm_priv, &mem, NULL, flags);
-	if (err)
-		goto err_alloc_mem;
-
-	err = amdgpu_amdkfd_gpuvm_map_memory_to_gpu(kdev->kgd, mem,
-=======
 						 pdd->drm_priv, mem, NULL, flags);
 	if (err)
 		goto err_alloc_mem;
 
 	err = amdgpu_amdkfd_gpuvm_map_memory_to_gpu(kdev->kgd, *mem,
->>>>>>> df0cc57e
 			pdd->drm_priv, NULL);
 	if (err)
 		goto err_map_mem;
@@ -756,11 +745,7 @@
 	amdgpu_amdkfd_gpuvm_unmap_memory_from_gpu(kdev->kgd, *mem, pdd->drm_priv);
 
 err_map_mem:
-<<<<<<< HEAD
-	amdgpu_amdkfd_gpuvm_free_memory_of_gpu(kdev->kgd, mem, pdd->drm_priv,
-=======
 	amdgpu_amdkfd_gpuvm_free_memory_of_gpu(kdev->kgd, *mem, pdd->drm_priv,
->>>>>>> df0cc57e
 					       NULL);
 err_alloc_mem:
 	*mem = NULL;
@@ -1100,10 +1085,7 @@
 {
 	struct kfd_process *p = container_of(work, struct kfd_process,
 					     release_work);
-<<<<<<< HEAD
-=======
-
->>>>>>> df0cc57e
+
 	kfd_process_remove_sysfs(p);
 	kfd_iommu_unbind_process(p);
 
