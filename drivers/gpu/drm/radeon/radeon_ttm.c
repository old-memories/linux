/*
 * Copyright 2009 Jerome Glisse.
 * All Rights Reserved.
 *
 * Permission is hereby granted, free of charge, to any person obtaining a
 * copy of this software and associated documentation files (the
 * "Software"), to deal in the Software without restriction, including
 * without limitation the rights to use, copy, modify, merge, publish,
 * distribute, sub license, and/or sell copies of the Software, and to
 * permit persons to whom the Software is furnished to do so, subject to
 * the following conditions:
 *
 * THE SOFTWARE IS PROVIDED "AS IS", WITHOUT WARRANTY OF ANY KIND, EXPRESS OR
 * IMPLIED, INCLUDING BUT NOT LIMITED TO THE WARRANTIES OF MERCHANTABILITY,
 * FITNESS FOR A PARTICULAR PURPOSE AND NON-INFRINGEMENT. IN NO EVENT SHALL
 * THE COPYRIGHT HOLDERS, AUTHORS AND/OR ITS SUPPLIERS BE LIABLE FOR ANY CLAIM,
 * DAMAGES OR OTHER LIABILITY, WHETHER IN AN ACTION OF CONTRACT, TORT OR
 * OTHERWISE, ARISING FROM, OUT OF OR IN CONNECTION WITH THE SOFTWARE OR THE
 * USE OR OTHER DEALINGS IN THE SOFTWARE.
 *
 * The above copyright notice and this permission notice (including the
 * next paragraph) shall be included in all copies or substantial portions
 * of the Software.
 *
 */
/*
 * Authors:
 *    Jerome Glisse <glisse@freedesktop.org>
 *    Thomas Hellstrom <thomas-at-tungstengraphics-dot-com>
 *    Dave Airlie
 */

#include <linux/dma-mapping.h>
#include <linux/pagemap.h>
#include <linux/pci.h>
#include <linux/seq_file.h>
#include <linux/slab.h>
#include <linux/swap.h>
#include <linux/swiotlb.h>

#include <drm/drm_agpsupport.h>
#include <drm/drm_debugfs.h>
#include <drm/drm_device.h>
#include <drm/drm_file.h>
#include <drm/drm_prime.h>
#include <drm/radeon_drm.h>
#include <drm/ttm/ttm_bo_api.h>
#include <drm/ttm/ttm_bo_driver.h>
#include <drm/ttm/ttm_placement.h>

#include "radeon_reg.h"
#include "radeon.h"
#include "radeon_ttm.h"

static int radeon_ttm_debugfs_init(struct radeon_device *rdev);
static void radeon_ttm_debugfs_fini(struct radeon_device *rdev);

static int radeon_ttm_tt_bind(struct ttm_bo_device *bdev,
			      struct ttm_tt *ttm,
			      struct ttm_resource *bo_mem);
static void radeon_ttm_tt_unbind(struct ttm_bo_device *bdev,
				 struct ttm_tt *ttm);

struct radeon_device *radeon_get_rdev(struct ttm_bo_device *bdev)
{
	struct radeon_mman *mman;
	struct radeon_device *rdev;

	mman = container_of(bdev, struct radeon_mman, bdev);
	rdev = container_of(mman, struct radeon_device, mman);
	return rdev;
}

static int radeon_ttm_init_vram(struct radeon_device *rdev)
{
	return ttm_range_man_init(&rdev->mman.bdev, TTM_PL_VRAM,
				  false, rdev->mc.real_vram_size >> PAGE_SHIFT);
}

static int radeon_ttm_init_gtt(struct radeon_device *rdev)
{
	return ttm_range_man_init(&rdev->mman.bdev, TTM_PL_TT,
				  true, rdev->mc.gtt_size >> PAGE_SHIFT);
}

static void radeon_evict_flags(struct ttm_buffer_object *bo,
				struct ttm_placement *placement)
{
	static const struct ttm_place placements = {
		.fpfn = 0,
		.lpfn = 0,
		.mem_type = TTM_PL_SYSTEM,
		.flags = 0
	};

	struct radeon_bo *rbo;

	if (!radeon_ttm_bo_is_radeon_bo(bo)) {
		placement->placement = &placements;
		placement->busy_placement = &placements;
		placement->num_placement = 1;
		placement->num_busy_placement = 1;
		return;
	}
	rbo = container_of(bo, struct radeon_bo, tbo);
	switch (bo->mem.mem_type) {
	case TTM_PL_VRAM:
		if (rbo->rdev->ring[radeon_copy_ring_index(rbo->rdev)].ready == false)
			radeon_ttm_placement_from_domain(rbo, RADEON_GEM_DOMAIN_CPU);
		else if (rbo->rdev->mc.visible_vram_size < rbo->rdev->mc.real_vram_size &&
			 bo->mem.start < (rbo->rdev->mc.visible_vram_size >> PAGE_SHIFT)) {
			unsigned fpfn = rbo->rdev->mc.visible_vram_size >> PAGE_SHIFT;
			int i;

			/* Try evicting to the CPU inaccessible part of VRAM
			 * first, but only set GTT as busy placement, so this
			 * BO will be evicted to GTT rather than causing other
			 * BOs to be evicted from VRAM
			 */
			radeon_ttm_placement_from_domain(rbo, RADEON_GEM_DOMAIN_VRAM |
							 RADEON_GEM_DOMAIN_GTT);
			rbo->placement.num_busy_placement = 0;
			for (i = 0; i < rbo->placement.num_placement; i++) {
				if (rbo->placements[i].mem_type == TTM_PL_VRAM) {
					if (rbo->placements[i].fpfn < fpfn)
						rbo->placements[i].fpfn = fpfn;
				} else {
					rbo->placement.busy_placement =
						&rbo->placements[i];
					rbo->placement.num_busy_placement = 1;
				}
			}
		} else
			radeon_ttm_placement_from_domain(rbo, RADEON_GEM_DOMAIN_GTT);
		break;
	case TTM_PL_TT:
	default:
		radeon_ttm_placement_from_domain(rbo, RADEON_GEM_DOMAIN_CPU);
	}
	*placement = rbo->placement;
}

static int radeon_verify_access(struct ttm_buffer_object *bo, struct file *filp)
{
	struct radeon_bo *rbo = container_of(bo, struct radeon_bo, tbo);
	struct radeon_device *rdev = radeon_get_rdev(bo->bdev);

	if (radeon_ttm_tt_has_userptr(rdev, bo->ttm))
		return -EPERM;
	return drm_vma_node_verify_access(&rbo->tbo.base.vma_node,
					  filp->private_data);
}

static int radeon_move_blit(struct ttm_buffer_object *bo,
			bool evict,
			struct ttm_resource *new_mem,
			struct ttm_resource *old_mem)
{
	struct radeon_device *rdev;
	uint64_t old_start, new_start;
	struct radeon_fence *fence;
	unsigned num_pages;
	int r, ridx;

	rdev = radeon_get_rdev(bo->bdev);
	ridx = radeon_copy_ring_index(rdev);
	old_start = (u64)old_mem->start << PAGE_SHIFT;
	new_start = (u64)new_mem->start << PAGE_SHIFT;

	switch (old_mem->mem_type) {
	case TTM_PL_VRAM:
		old_start += rdev->mc.vram_start;
		break;
	case TTM_PL_TT:
		old_start += rdev->mc.gtt_start;
		break;
	default:
		DRM_ERROR("Unknown placement %d\n", old_mem->mem_type);
		return -EINVAL;
	}
	switch (new_mem->mem_type) {
	case TTM_PL_VRAM:
		new_start += rdev->mc.vram_start;
		break;
	case TTM_PL_TT:
		new_start += rdev->mc.gtt_start;
		break;
	default:
		DRM_ERROR("Unknown placement %d\n", old_mem->mem_type);
		return -EINVAL;
	}
	if (!rdev->ring[ridx].ready) {
		DRM_ERROR("Trying to move memory with ring turned off.\n");
		return -EINVAL;
	}

	BUILD_BUG_ON((PAGE_SIZE % RADEON_GPU_PAGE_SIZE) != 0);

	num_pages = new_mem->num_pages * (PAGE_SIZE / RADEON_GPU_PAGE_SIZE);
	fence = radeon_copy(rdev, old_start, new_start, num_pages, bo->base.resv);
	if (IS_ERR(fence))
		return PTR_ERR(fence);

	r = ttm_bo_move_accel_cleanup(bo, &fence->base, evict, false, new_mem);
	radeon_fence_unref(&fence);
	return r;
}

static int radeon_bo_move(struct ttm_buffer_object *bo, bool evict,
			  struct ttm_operation_ctx *ctx,
			  struct ttm_resource *new_mem,
			  struct ttm_place *hop)
{
	struct radeon_device *rdev;
	struct radeon_bo *rbo;
	struct ttm_resource *old_mem = &bo->mem;
	int r;

	if (new_mem->mem_type == TTM_PL_TT) {
		r = radeon_ttm_tt_bind(bo->bdev, bo->ttm, new_mem);
		if (r)
			return r;
	}

	r = ttm_bo_wait_ctx(bo, ctx);
	if (r)
		return r;

	/* Can't move a pinned BO */
	rbo = container_of(bo, struct radeon_bo, tbo);
	if (WARN_ON_ONCE(rbo->tbo.pin_count > 0))
		return -EINVAL;

	rdev = radeon_get_rdev(bo->bdev);
	if (old_mem->mem_type == TTM_PL_SYSTEM && bo->ttm == NULL) {
		ttm_bo_move_null(bo, new_mem);
		goto out;
	}
	if (old_mem->mem_type == TTM_PL_SYSTEM &&
	    new_mem->mem_type == TTM_PL_TT) {
		ttm_bo_move_null(bo, new_mem);
		goto out;
	}

	if (old_mem->mem_type == TTM_PL_TT &&
	    new_mem->mem_type == TTM_PL_SYSTEM) {
		radeon_ttm_tt_unbind(bo->bdev, bo->ttm);
		ttm_resource_free(bo, &bo->mem);
		ttm_bo_assign_mem(bo, new_mem);
		goto out;
	}
	if (rdev->ring[radeon_copy_ring_index(rdev)].ready &&
	    rdev->asic->copy.copy != NULL) {
		if ((old_mem->mem_type == TTM_PL_SYSTEM &&
		     new_mem->mem_type == TTM_PL_VRAM) ||
		    (old_mem->mem_type == TTM_PL_VRAM &&
		     new_mem->mem_type == TTM_PL_SYSTEM)) {
			hop->fpfn = 0;
			hop->lpfn = 0;
			hop->mem_type = TTM_PL_TT;
			hop->flags = 0;
			return -EMULTIHOP;
		}

		r = radeon_move_blit(bo, evict, new_mem, old_mem);
	} else {
		r = -ENODEV;
	}

	if (r) {
		r = ttm_bo_move_memcpy(bo, ctx, new_mem);
		if (r)
			return r;
	}

out:
	/* update statistics */
<<<<<<< HEAD
	atomic64_add((u64)bo->num_pages << PAGE_SHIFT, &rdev->num_bytes_moved);
=======
	atomic64_add(bo->base.size, &rdev->num_bytes_moved);
>>>>>>> c545781e
	radeon_bo_move_notify(bo, evict, new_mem);
	return 0;
}

static int radeon_ttm_io_mem_reserve(struct ttm_bo_device *bdev, struct ttm_resource *mem)
{
	struct radeon_device *rdev = radeon_get_rdev(bdev);
	size_t bus_size = (size_t)mem->num_pages << PAGE_SHIFT;

	switch (mem->mem_type) {
	case TTM_PL_SYSTEM:
		/* system memory */
		return 0;
	case TTM_PL_TT:
#if IS_ENABLED(CONFIG_AGP)
		if (rdev->flags & RADEON_IS_AGP) {
			/* RADEON_IS_AGP is set only if AGP is active */
			mem->bus.offset = (mem->start << PAGE_SHIFT) +
				rdev->mc.agp_base;
			mem->bus.is_iomem = !rdev->ddev->agp->cant_use_aperture;
			mem->bus.caching = ttm_write_combined;
		}
#endif
		break;
	case TTM_PL_VRAM:
		mem->bus.offset = mem->start << PAGE_SHIFT;
		/* check if it's visible */
		if ((mem->bus.offset + bus_size) > rdev->mc.visible_vram_size)
			return -EINVAL;
		mem->bus.offset += rdev->mc.aper_base;
		mem->bus.is_iomem = true;
		mem->bus.caching = ttm_write_combined;
#ifdef __alpha__
		/*
		 * Alpha: use bus.addr to hold the ioremap() return,
		 * so we can modify bus.base below.
		 */
		mem->bus.addr = ioremap_wc(mem->bus.offset, bus_size);
		if (!mem->bus.addr)
			return -ENOMEM;

		/*
		 * Alpha: Use just the bus offset plus
		 * the hose/domain memory base for bus.base.
		 * It then can be used to build PTEs for VRAM
		 * access, as done in ttm_bo_vm_fault().
		 */
		mem->bus.offset = (mem->bus.offset & 0x0ffffffffUL) +
			rdev->ddev->hose->dense_mem_base;
#endif
		break;
	default:
		return -EINVAL;
	}
	return 0;
}

/*
 * TTM backend functions.
 */
struct radeon_ttm_tt {
	struct ttm_tt		ttm;
	u64				offset;

	uint64_t			userptr;
	struct mm_struct		*usermm;
	uint32_t			userflags;
	bool bound;
};

/* prepare the sg table with the user pages */
static int radeon_ttm_tt_pin_userptr(struct ttm_bo_device *bdev, struct ttm_tt *ttm)
{
	struct radeon_device *rdev = radeon_get_rdev(bdev);
	struct radeon_ttm_tt *gtt = (void *)ttm;
	unsigned pinned = 0;
	int r;

	int write = !(gtt->userflags & RADEON_GEM_USERPTR_READONLY);
	enum dma_data_direction direction = write ?
		DMA_BIDIRECTIONAL : DMA_TO_DEVICE;

	if (current->mm != gtt->usermm)
		return -EPERM;

	if (gtt->userflags & RADEON_GEM_USERPTR_ANONONLY) {
		/* check that we only pin down anonymous memory
		   to prevent problems with writeback */
		unsigned long end = gtt->userptr + ttm->num_pages * PAGE_SIZE;
		struct vm_area_struct *vma;
		vma = find_vma(gtt->usermm, gtt->userptr);
		if (!vma || vma->vm_file || vma->vm_end < end)
			return -EPERM;
	}

	do {
		unsigned num_pages = ttm->num_pages - pinned;
		uint64_t userptr = gtt->userptr + pinned * PAGE_SIZE;
		struct page **pages = ttm->pages + pinned;

		r = get_user_pages(userptr, num_pages, write ? FOLL_WRITE : 0,
				   pages, NULL);
		if (r < 0)
			goto release_pages;

		pinned += r;

	} while (pinned < ttm->num_pages);

	r = sg_alloc_table_from_pages(ttm->sg, ttm->pages, ttm->num_pages, 0,
				      ttm->num_pages << PAGE_SHIFT,
				      GFP_KERNEL);
	if (r)
		goto release_sg;

	r = dma_map_sgtable(rdev->dev, ttm->sg, direction, 0);
	if (r)
		goto release_sg;

	drm_prime_sg_to_dma_addr_array(ttm->sg, gtt->ttm.dma_address,
				       ttm->num_pages);

	return 0;

release_sg:
	kfree(ttm->sg);

release_pages:
	release_pages(ttm->pages, pinned);
	return r;
}

static void radeon_ttm_tt_unpin_userptr(struct ttm_bo_device *bdev, struct ttm_tt *ttm)
{
	struct radeon_device *rdev = radeon_get_rdev(bdev);
	struct radeon_ttm_tt *gtt = (void *)ttm;
	struct sg_page_iter sg_iter;

	int write = !(gtt->userflags & RADEON_GEM_USERPTR_READONLY);
	enum dma_data_direction direction = write ?
		DMA_BIDIRECTIONAL : DMA_TO_DEVICE;

	/* double check that we don't free the table twice */
	if (!ttm->sg->sgl)
		return;

	/* free the sg table and pages again */
	dma_unmap_sgtable(rdev->dev, ttm->sg, direction, 0);

	for_each_sgtable_page(ttm->sg, &sg_iter, 0) {
		struct page *page = sg_page_iter_page(&sg_iter);
		if (!(gtt->userflags & RADEON_GEM_USERPTR_READONLY))
			set_page_dirty(page);

		mark_page_accessed(page);
		put_page(page);
	}

	sg_free_table(ttm->sg);
}

static bool radeon_ttm_backend_is_bound(struct ttm_tt *ttm)
{
	struct radeon_ttm_tt *gtt = (void*)ttm;

	return (gtt->bound);
}

static int radeon_ttm_backend_bind(struct ttm_bo_device *bdev,
				   struct ttm_tt *ttm,
				   struct ttm_resource *bo_mem)
{
	struct radeon_ttm_tt *gtt = (void*)ttm;
	struct radeon_device *rdev = radeon_get_rdev(bdev);
	uint32_t flags = RADEON_GART_PAGE_VALID | RADEON_GART_PAGE_READ |
		RADEON_GART_PAGE_WRITE;
	int r;

	if (gtt->bound)
		return 0;

	if (gtt->userptr) {
		radeon_ttm_tt_pin_userptr(bdev, ttm);
		flags &= ~RADEON_GART_PAGE_WRITE;
	}

	gtt->offset = (unsigned long)(bo_mem->start << PAGE_SHIFT);
	if (!ttm->num_pages) {
		WARN(1, "nothing to bind %u pages for mreg %p back %p!\n",
		     ttm->num_pages, bo_mem, ttm);
	}
	if (ttm->caching == ttm_cached)
		flags |= RADEON_GART_PAGE_SNOOP;
	r = radeon_gart_bind(rdev, gtt->offset, ttm->num_pages,
			     ttm->pages, gtt->ttm.dma_address, flags);
	if (r) {
		DRM_ERROR("failed to bind %u pages at 0x%08X\n",
			  ttm->num_pages, (unsigned)gtt->offset);
		return r;
	}
	gtt->bound = true;
	return 0;
}

static void radeon_ttm_backend_unbind(struct ttm_bo_device *bdev, struct ttm_tt *ttm)
{
	struct radeon_ttm_tt *gtt = (void *)ttm;
	struct radeon_device *rdev = radeon_get_rdev(bdev);

	if (!gtt->bound)
		return;

	radeon_gart_unbind(rdev, gtt->offset, ttm->num_pages);

	if (gtt->userptr)
		radeon_ttm_tt_unpin_userptr(bdev, ttm);
	gtt->bound = false;
}

static void radeon_ttm_backend_destroy(struct ttm_bo_device *bdev, struct ttm_tt *ttm)
{
	struct radeon_ttm_tt *gtt = (void *)ttm;

	radeon_ttm_backend_unbind(bdev, ttm);
	ttm_tt_destroy_common(bdev, ttm);

	ttm_tt_fini(&gtt->ttm);
	kfree(gtt);
}

static struct ttm_tt *radeon_ttm_tt_create(struct ttm_buffer_object *bo,
					   uint32_t page_flags)
{
	struct radeon_ttm_tt *gtt;
	enum ttm_caching caching;
	struct radeon_bo *rbo;
#if IS_ENABLED(CONFIG_AGP)
	struct radeon_device *rdev = radeon_get_rdev(bo->bdev);

	if (rdev->flags & RADEON_IS_AGP) {
		return ttm_agp_tt_create(bo, rdev->ddev->agp->bridge,
					 page_flags);
	}
#endif
	rbo = container_of(bo, struct radeon_bo, tbo);

	gtt = kzalloc(sizeof(struct radeon_ttm_tt), GFP_KERNEL);
	if (gtt == NULL) {
		return NULL;
	}

	if (rbo->flags & RADEON_GEM_GTT_UC)
		caching = ttm_uncached;
	else if (rbo->flags & RADEON_GEM_GTT_WC)
		caching = ttm_write_combined;
	else
		caching = ttm_cached;

	if (ttm_sg_tt_init(&gtt->ttm, bo, page_flags, caching)) {
		kfree(gtt);
		return NULL;
	}
	return &gtt->ttm;
}

static struct radeon_ttm_tt *radeon_ttm_tt_to_gtt(struct radeon_device *rdev,
						  struct ttm_tt *ttm)
{
#if IS_ENABLED(CONFIG_AGP)
	if (rdev->flags & RADEON_IS_AGP)
		return NULL;
#endif

	if (!ttm)
		return NULL;
	return container_of(ttm, struct radeon_ttm_tt, ttm);
}

static int radeon_ttm_tt_populate(struct ttm_bo_device *bdev,
				  struct ttm_tt *ttm,
				  struct ttm_operation_ctx *ctx)
{
	struct radeon_device *rdev = radeon_get_rdev(bdev);
	struct radeon_ttm_tt *gtt = radeon_ttm_tt_to_gtt(rdev, ttm);
	bool slave = !!(ttm->page_flags & TTM_PAGE_FLAG_SG);

	if (gtt && gtt->userptr) {
		ttm->sg = kzalloc(sizeof(struct sg_table), GFP_KERNEL);
		if (!ttm->sg)
			return -ENOMEM;

		ttm->page_flags |= TTM_PAGE_FLAG_SG;
		return 0;
	}

	if (slave && ttm->sg) {
		drm_prime_sg_to_dma_addr_array(ttm->sg, gtt->ttm.dma_address,
					       ttm->num_pages);
		return 0;
	}

	return ttm_pool_alloc(&rdev->mman.bdev.pool, ttm, ctx);
}

static void radeon_ttm_tt_unpopulate(struct ttm_bo_device *bdev, struct ttm_tt *ttm)
{
	struct radeon_device *rdev = radeon_get_rdev(bdev);
	struct radeon_ttm_tt *gtt = radeon_ttm_tt_to_gtt(rdev, ttm);
	bool slave = !!(ttm->page_flags & TTM_PAGE_FLAG_SG);

	if (gtt && gtt->userptr) {
		kfree(ttm->sg);
		ttm->page_flags &= ~TTM_PAGE_FLAG_SG;
		return;
	}

	if (slave)
		return;

	return ttm_pool_free(&rdev->mman.bdev.pool, ttm);
}

int radeon_ttm_tt_set_userptr(struct radeon_device *rdev,
			      struct ttm_tt *ttm, uint64_t addr,
			      uint32_t flags)
{
	struct radeon_ttm_tt *gtt = radeon_ttm_tt_to_gtt(rdev, ttm);

	if (gtt == NULL)
		return -EINVAL;

	gtt->userptr = addr;
	gtt->usermm = current->mm;
	gtt->userflags = flags;
	return 0;
}

bool radeon_ttm_tt_is_bound(struct ttm_bo_device *bdev,
			    struct ttm_tt *ttm)
{
#if IS_ENABLED(CONFIG_AGP)
	struct radeon_device *rdev = radeon_get_rdev(bdev);
	if (rdev->flags & RADEON_IS_AGP)
		return ttm_agp_is_bound(ttm);
#endif
	return radeon_ttm_backend_is_bound(ttm);
}

static int radeon_ttm_tt_bind(struct ttm_bo_device *bdev,
			      struct ttm_tt *ttm,
			      struct ttm_resource *bo_mem)
{
#if IS_ENABLED(CONFIG_AGP)
	struct radeon_device *rdev = radeon_get_rdev(bdev);
#endif

	if (!bo_mem)
		return -EINVAL;
#if IS_ENABLED(CONFIG_AGP)
	if (rdev->flags & RADEON_IS_AGP)
		return ttm_agp_bind(ttm, bo_mem);
#endif

	return radeon_ttm_backend_bind(bdev, ttm, bo_mem);
}

static void radeon_ttm_tt_unbind(struct ttm_bo_device *bdev,
				 struct ttm_tt *ttm)
{
#if IS_ENABLED(CONFIG_AGP)
	struct radeon_device *rdev = radeon_get_rdev(bdev);

	if (rdev->flags & RADEON_IS_AGP) {
		ttm_agp_unbind(ttm);
		return;
	}
#endif
	radeon_ttm_backend_unbind(bdev, ttm);
}

static void radeon_ttm_tt_destroy(struct ttm_bo_device *bdev,
				  struct ttm_tt *ttm)
{
#if IS_ENABLED(CONFIG_AGP)
	struct radeon_device *rdev = radeon_get_rdev(bdev);

	if (rdev->flags & RADEON_IS_AGP) {
		ttm_agp_unbind(ttm);
		ttm_tt_destroy_common(bdev, ttm);
		ttm_agp_destroy(ttm);
		return;
	}
#endif
	radeon_ttm_backend_destroy(bdev, ttm);
}

bool radeon_ttm_tt_has_userptr(struct radeon_device *rdev,
			       struct ttm_tt *ttm)
{
	struct radeon_ttm_tt *gtt = radeon_ttm_tt_to_gtt(rdev, ttm);

	if (gtt == NULL)
		return false;

	return !!gtt->userptr;
}

bool radeon_ttm_tt_is_readonly(struct radeon_device *rdev,
			       struct ttm_tt *ttm)
{
	struct radeon_ttm_tt *gtt = radeon_ttm_tt_to_gtt(rdev, ttm);

	if (gtt == NULL)
		return false;

	return !!(gtt->userflags & RADEON_GEM_USERPTR_READONLY);
}

static void
radeon_bo_delete_mem_notify(struct ttm_buffer_object *bo)
{
	radeon_bo_move_notify(bo, false, NULL);
}

static struct ttm_bo_driver radeon_bo_driver = {
	.ttm_tt_create = &radeon_ttm_tt_create,
	.ttm_tt_populate = &radeon_ttm_tt_populate,
	.ttm_tt_unpopulate = &radeon_ttm_tt_unpopulate,
	.ttm_tt_destroy = &radeon_ttm_tt_destroy,
	.eviction_valuable = ttm_bo_eviction_valuable,
	.evict_flags = &radeon_evict_flags,
	.move = &radeon_bo_move,
	.verify_access = &radeon_verify_access,
	.delete_mem_notify = &radeon_bo_delete_mem_notify,
	.io_mem_reserve = &radeon_ttm_io_mem_reserve,
};

int radeon_ttm_init(struct radeon_device *rdev)
{
	int r;

	/* No others user of address space so set it to 0 */
	r = ttm_bo_device_init(&rdev->mman.bdev, &radeon_bo_driver, rdev->dev,
			       rdev->ddev->anon_inode->i_mapping,
			       rdev->ddev->vma_offset_manager,
			       rdev->need_swiotlb,
			       dma_addressing_limited(&rdev->pdev->dev));
	if (r) {
		DRM_ERROR("failed initializing buffer object driver(%d).\n", r);
		return r;
	}
	rdev->mman.initialized = true;

	ttm_pool_init(&rdev->mman.bdev.pool, rdev->dev, rdev->need_swiotlb,
		      dma_addressing_limited(&rdev->pdev->dev));

	r = radeon_ttm_init_vram(rdev);
	if (r) {
		DRM_ERROR("Failed initializing VRAM heap.\n");
		return r;
	}
	/* Change the size here instead of the init above so only lpfn is affected */
	radeon_ttm_set_active_vram_size(rdev, rdev->mc.visible_vram_size);

	r = radeon_bo_create(rdev, 256 * 1024, PAGE_SIZE, true,
			     RADEON_GEM_DOMAIN_VRAM, 0, NULL,
			     NULL, &rdev->stolen_vga_memory);
	if (r) {
		return r;
	}
	r = radeon_bo_reserve(rdev->stolen_vga_memory, false);
	if (r)
		return r;
	r = radeon_bo_pin(rdev->stolen_vga_memory, RADEON_GEM_DOMAIN_VRAM, NULL);
	radeon_bo_unreserve(rdev->stolen_vga_memory);
	if (r) {
		radeon_bo_unref(&rdev->stolen_vga_memory);
		return r;
	}
	DRM_INFO("radeon: %uM of VRAM memory ready\n",
		 (unsigned) (rdev->mc.real_vram_size / (1024 * 1024)));

	r = radeon_ttm_init_gtt(rdev);
	if (r) {
		DRM_ERROR("Failed initializing GTT heap.\n");
		return r;
	}
	DRM_INFO("radeon: %uM of GTT memory ready.\n",
		 (unsigned)(rdev->mc.gtt_size / (1024 * 1024)));

	r = radeon_ttm_debugfs_init(rdev);
	if (r) {
		DRM_ERROR("Failed to init debugfs\n");
		return r;
	}
	return 0;
}

void radeon_ttm_fini(struct radeon_device *rdev)
{
	int r;

	if (!rdev->mman.initialized)
		return;
	radeon_ttm_debugfs_fini(rdev);
	if (rdev->stolen_vga_memory) {
		r = radeon_bo_reserve(rdev->stolen_vga_memory, false);
		if (r == 0) {
			radeon_bo_unpin(rdev->stolen_vga_memory);
			radeon_bo_unreserve(rdev->stolen_vga_memory);
		}
		radeon_bo_unref(&rdev->stolen_vga_memory);
	}
	ttm_range_man_fini(&rdev->mman.bdev, TTM_PL_VRAM);
	ttm_range_man_fini(&rdev->mman.bdev, TTM_PL_TT);
	ttm_bo_device_release(&rdev->mman.bdev);
	radeon_gart_fini(rdev);
	rdev->mman.initialized = false;
	DRM_INFO("radeon: ttm finalized\n");
}

/* this should only be called at bootup or when userspace
 * isn't running */
void radeon_ttm_set_active_vram_size(struct radeon_device *rdev, u64 size)
{
	struct ttm_resource_manager *man;

	if (!rdev->mman.initialized)
		return;

	man = ttm_manager_type(&rdev->mman.bdev, TTM_PL_VRAM);
	/* this just adjusts TTM size idea, which sets lpfn to the correct value */
	man->size = size >> PAGE_SHIFT;
}

static vm_fault_t radeon_ttm_fault(struct vm_fault *vmf)
{
	struct ttm_buffer_object *bo = vmf->vma->vm_private_data;
	struct radeon_device *rdev = radeon_get_rdev(bo->bdev);
	vm_fault_t ret;

	down_read(&rdev->pm.mclk_lock);

	ret = ttm_bo_vm_reserve(bo, vmf);
	if (ret)
		goto unlock_mclk;

	ret = radeon_bo_fault_reserve_notify(bo);
	if (ret)
		goto unlock_resv;

	ret = ttm_bo_vm_fault_reserved(vmf, vmf->vma->vm_page_prot,
				       TTM_BO_VM_NUM_PREFAULT, 1);
	if (ret == VM_FAULT_RETRY && !(vmf->flags & FAULT_FLAG_RETRY_NOWAIT))
		goto unlock_mclk;

unlock_resv:
	dma_resv_unlock(bo->base.resv);

unlock_mclk:
	up_read(&rdev->pm.mclk_lock);
	return ret;
}

static struct vm_operations_struct radeon_ttm_vm_ops = {
	.fault = radeon_ttm_fault,
	.open = ttm_bo_vm_open,
	.close = ttm_bo_vm_close,
	.access = ttm_bo_vm_access
};

int radeon_mmap(struct file *filp, struct vm_area_struct *vma)
{
	int r;
	struct drm_file *file_priv = filp->private_data;
	struct radeon_device *rdev = file_priv->minor->dev->dev_private;

	if (rdev == NULL)
		return -EINVAL;

	r = ttm_bo_mmap(filp, vma, &rdev->mman.bdev);
	if (unlikely(r != 0))
		return r;

	vma->vm_ops = &radeon_ttm_vm_ops;
	return 0;
}

#if defined(CONFIG_DEBUG_FS)

static int radeon_mm_dump_table(struct seq_file *m, void *data)
{
	struct drm_info_node *node = (struct drm_info_node *)m->private;
	unsigned ttm_pl = *(int*)node->info_ent->data;
	struct drm_device *dev = node->minor->dev;
	struct radeon_device *rdev = dev->dev_private;
	struct ttm_resource_manager *man = ttm_manager_type(&rdev->mman.bdev, ttm_pl);
	struct drm_printer p = drm_seq_file_printer(m);

	man->func->debug(man, &p);
	return 0;
}

static int radeon_ttm_pool_debugfs(struct seq_file *m, void *data)
{
	struct drm_info_node *node = (struct drm_info_node *)m->private;
	struct drm_device *dev = node->minor->dev;
	struct radeon_device *rdev = dev->dev_private;

	return ttm_pool_debugfs(&rdev->mman.bdev.pool, m);
}

static int ttm_pl_vram = TTM_PL_VRAM;
static int ttm_pl_tt = TTM_PL_TT;

static struct drm_info_list radeon_ttm_debugfs_list[] = {
	{"radeon_vram_mm", radeon_mm_dump_table, 0, &ttm_pl_vram},
	{"radeon_gtt_mm", radeon_mm_dump_table, 0, &ttm_pl_tt},
	{"ttm_page_pool", radeon_ttm_pool_debugfs, 0, NULL}
};

static int radeon_ttm_vram_open(struct inode *inode, struct file *filep)
{
	struct radeon_device *rdev = inode->i_private;
	i_size_write(inode, rdev->mc.mc_vram_size);
	filep->private_data = inode->i_private;
	return 0;
}

static ssize_t radeon_ttm_vram_read(struct file *f, char __user *buf,
				    size_t size, loff_t *pos)
{
	struct radeon_device *rdev = f->private_data;
	ssize_t result = 0;
	int r;

	if (size & 0x3 || *pos & 0x3)
		return -EINVAL;

	while (size) {
		unsigned long flags;
		uint32_t value;

		if (*pos >= rdev->mc.mc_vram_size)
			return result;

		spin_lock_irqsave(&rdev->mmio_idx_lock, flags);
		WREG32(RADEON_MM_INDEX, ((uint32_t)*pos) | 0x80000000);
		if (rdev->family >= CHIP_CEDAR)
			WREG32(EVERGREEN_MM_INDEX_HI, *pos >> 31);
		value = RREG32(RADEON_MM_DATA);
		spin_unlock_irqrestore(&rdev->mmio_idx_lock, flags);

		r = put_user(value, (uint32_t *)buf);
		if (r)
			return r;

		result += 4;
		buf += 4;
		*pos += 4;
		size -= 4;
	}

	return result;
}

static const struct file_operations radeon_ttm_vram_fops = {
	.owner = THIS_MODULE,
	.open = radeon_ttm_vram_open,
	.read = radeon_ttm_vram_read,
	.llseek = default_llseek
};

static int radeon_ttm_gtt_open(struct inode *inode, struct file *filep)
{
	struct radeon_device *rdev = inode->i_private;
	i_size_write(inode, rdev->mc.gtt_size);
	filep->private_data = inode->i_private;
	return 0;
}

static ssize_t radeon_ttm_gtt_read(struct file *f, char __user *buf,
				   size_t size, loff_t *pos)
{
	struct radeon_device *rdev = f->private_data;
	ssize_t result = 0;
	int r;

	while (size) {
		loff_t p = *pos / PAGE_SIZE;
		unsigned off = *pos & ~PAGE_MASK;
		size_t cur_size = min_t(size_t, size, PAGE_SIZE - off);
		struct page *page;
		void *ptr;

		if (p >= rdev->gart.num_cpu_pages)
			return result;

		page = rdev->gart.pages[p];
		if (page) {
			ptr = kmap(page);
			ptr += off;

			r = copy_to_user(buf, ptr, cur_size);
			kunmap(rdev->gart.pages[p]);
		} else
			r = clear_user(buf, cur_size);

		if (r)
			return -EFAULT;

		result += cur_size;
		buf += cur_size;
		*pos += cur_size;
		size -= cur_size;
	}

	return result;
}

static const struct file_operations radeon_ttm_gtt_fops = {
	.owner = THIS_MODULE,
	.open = radeon_ttm_gtt_open,
	.read = radeon_ttm_gtt_read,
	.llseek = default_llseek
};

#endif

static int radeon_ttm_debugfs_init(struct radeon_device *rdev)
{
#if defined(CONFIG_DEBUG_FS)
	unsigned count;

	struct drm_minor *minor = rdev->ddev->primary;
	struct dentry *root = minor->debugfs_root;

	rdev->mman.vram = debugfs_create_file("radeon_vram", S_IFREG | S_IRUGO,
					      root, rdev,
					      &radeon_ttm_vram_fops);

	rdev->mman.gtt = debugfs_create_file("radeon_gtt", S_IFREG | S_IRUGO,
					     root, rdev, &radeon_ttm_gtt_fops);

	count = ARRAY_SIZE(radeon_ttm_debugfs_list);

	return radeon_debugfs_add_files(rdev, radeon_ttm_debugfs_list, count);
#else

	return 0;
#endif
}

static void radeon_ttm_debugfs_fini(struct radeon_device *rdev)
{
#if defined(CONFIG_DEBUG_FS)

	debugfs_remove(rdev->mman.vram);
	rdev->mman.vram = NULL;

	debugfs_remove(rdev->mman.gtt);
	rdev->mman.gtt = NULL;
#endif
}<|MERGE_RESOLUTION|>--- conflicted
+++ resolved
@@ -275,11 +275,7 @@
 
 out:
 	/* update statistics */
-<<<<<<< HEAD
-	atomic64_add((u64)bo->num_pages << PAGE_SHIFT, &rdev->num_bytes_moved);
-=======
 	atomic64_add(bo->base.size, &rdev->num_bytes_moved);
->>>>>>> c545781e
 	radeon_bo_move_notify(bo, evict, new_mem);
 	return 0;
 }
