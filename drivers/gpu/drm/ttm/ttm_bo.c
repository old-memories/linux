/**************************************************************************
 *
 * Copyright (c) 2006-2009 VMware, Inc., Palo Alto, CA., USA
 * All Rights Reserved.
 *
 * Permission is hereby granted, free of charge, to any person obtaining a
 * copy of this software and associated documentation files (the
 * "Software"), to deal in the Software without restriction, including
 * without limitation the rights to use, copy, modify, merge, publish,
 * distribute, sub license, and/or sell copies of the Software, and to
 * permit persons to whom the Software is furnished to do so, subject to
 * the following conditions:
 *
 * The above copyright notice and this permission notice (including the
 * next paragraph) shall be included in all copies or substantial portions
 * of the Software.
 *
 * THE SOFTWARE IS PROVIDED "AS IS", WITHOUT WARRANTY OF ANY KIND, EXPRESS OR
 * IMPLIED, INCLUDING BUT NOT LIMITED TO THE WARRANTIES OF MERCHANTABILITY,
 * FITNESS FOR A PARTICULAR PURPOSE AND NON-INFRINGEMENT. IN NO EVENT SHALL
 * THE COPYRIGHT HOLDERS, AUTHORS AND/OR ITS SUPPLIERS BE LIABLE FOR ANY CLAIM,
 * DAMAGES OR OTHER LIABILITY, WHETHER IN AN ACTION OF CONTRACT, TORT OR
 * OTHERWISE, ARISING FROM, OUT OF OR IN CONNECTION WITH THE SOFTWARE OR THE
 * USE OR OTHER DEALINGS IN THE SOFTWARE.
 *
 **************************************************************************/
/*
 * Authors: Thomas Hellstrom <thellstrom-at-vmware-dot-com>
 */
/* Notes:
 *
 * We store bo pointer in drm_mm_node struct so we know which bo own a
 * specific node. There is no protection on the pointer, thus to make
 * sure things don't go berserk you have to access this pointer while
 * holding the global lru lock and make sure anytime you free a node you
 * reset the pointer to NULL.
 */

#include "ttm/ttm_module.h"
#include "ttm/ttm_bo_driver.h"
#include "ttm/ttm_placement.h"
#include <linux/jiffies.h>
#include <linux/slab.h>
#include <linux/sched.h>
#include <linux/mm.h>
#include <linux/file.h>
#include <linux/module.h>

#define TTM_ASSERT_LOCKED(param)
#define TTM_DEBUG(fmt, arg...)
#define TTM_BO_HASH_ORDER 13

static int ttm_bo_setup_vm(struct ttm_buffer_object *bo);
static int ttm_bo_swapout(struct ttm_mem_shrink *shrink);
static void ttm_bo_global_kobj_release(struct kobject *kobj);

static struct attribute ttm_bo_count = {
	.name = "bo_count",
	.mode = S_IRUGO
};

static inline int ttm_mem_type_from_flags(uint32_t flags, uint32_t *mem_type)
{
	int i;

	for (i = 0; i <= TTM_PL_PRIV5; i++)
		if (flags & (1 << i)) {
			*mem_type = i;
			return 0;
		}
	return -EINVAL;
}

static void ttm_mem_type_debug(struct ttm_bo_device *bdev, int mem_type)
{
	struct ttm_mem_type_manager *man = &bdev->man[mem_type];

	printk(KERN_ERR TTM_PFX "    has_type: %d\n", man->has_type);
	printk(KERN_ERR TTM_PFX "    use_type: %d\n", man->use_type);
	printk(KERN_ERR TTM_PFX "    flags: 0x%08X\n", man->flags);
	printk(KERN_ERR TTM_PFX "    gpu_offset: 0x%08lX\n", man->gpu_offset);
	printk(KERN_ERR TTM_PFX "    size: %llu\n", man->size);
	printk(KERN_ERR TTM_PFX "    available_caching: 0x%08X\n",
		man->available_caching);
	printk(KERN_ERR TTM_PFX "    default_caching: 0x%08X\n",
		man->default_caching);
	if (mem_type != TTM_PL_SYSTEM)
		(*man->func->debug)(man, TTM_PFX);
}

static void ttm_bo_mem_space_debug(struct ttm_buffer_object *bo,
					struct ttm_placement *placement)
{
	int i, ret, mem_type;

	printk(KERN_ERR TTM_PFX "No space for %p (%lu pages, %luK, %luM)\n",
		bo, bo->mem.num_pages, bo->mem.size >> 10,
		bo->mem.size >> 20);
	for (i = 0; i < placement->num_placement; i++) {
		ret = ttm_mem_type_from_flags(placement->placement[i],
						&mem_type);
		if (ret)
			return;
		printk(KERN_ERR TTM_PFX "  placement[%d]=0x%08X (%d)\n",
			i, placement->placement[i], mem_type);
		ttm_mem_type_debug(bo->bdev, mem_type);
	}
}

static ssize_t ttm_bo_global_show(struct kobject *kobj,
				  struct attribute *attr,
				  char *buffer)
{
	struct ttm_bo_global *glob =
		container_of(kobj, struct ttm_bo_global, kobj);

	return snprintf(buffer, PAGE_SIZE, "%lu\n",
			(unsigned long) atomic_read(&glob->bo_count));
}

static struct attribute *ttm_bo_global_attrs[] = {
	&ttm_bo_count,
	NULL
};

static const struct sysfs_ops ttm_bo_global_ops = {
	.show = &ttm_bo_global_show
};

static struct kobj_type ttm_bo_glob_kobj_type  = {
	.release = &ttm_bo_global_kobj_release,
	.sysfs_ops = &ttm_bo_global_ops,
	.default_attrs = ttm_bo_global_attrs
};


static inline uint32_t ttm_bo_type_flags(unsigned type)
{
	return 1 << (type);
}

static void ttm_bo_release_list(struct kref *list_kref)
{
	struct ttm_buffer_object *bo =
	    container_of(list_kref, struct ttm_buffer_object, list_kref);
	struct ttm_bo_device *bdev = bo->bdev;

	BUG_ON(atomic_read(&bo->list_kref.refcount));
	BUG_ON(atomic_read(&bo->kref.refcount));
	BUG_ON(atomic_read(&bo->cpu_writers));
	BUG_ON(bo->sync_obj != NULL);
	BUG_ON(bo->mem.mm_node != NULL);
	BUG_ON(!list_empty(&bo->lru));
	BUG_ON(!list_empty(&bo->ddestroy));

	if (bo->ttm)
		ttm_tt_destroy(bo->ttm);
	atomic_dec(&bo->glob->bo_count);
	if (bo->destroy)
		bo->destroy(bo);
	else {
		ttm_mem_global_free(bdev->glob->mem_glob, bo->acc_size);
		kfree(bo);
	}
}

int ttm_bo_wait_unreserved(struct ttm_buffer_object *bo, bool interruptible)
{

	if (interruptible) {
		int ret = 0;

		ret = wait_event_interruptible(bo->event_queue,
					       atomic_read(&bo->reserved) == 0);
		if (unlikely(ret != 0))
			return ret;
	} else {
		wait_event(bo->event_queue, atomic_read(&bo->reserved) == 0);
	}
	return 0;
}
EXPORT_SYMBOL(ttm_bo_wait_unreserved);

static void ttm_bo_add_to_lru(struct ttm_buffer_object *bo)
{
	struct ttm_bo_device *bdev = bo->bdev;
	struct ttm_mem_type_manager *man;

	BUG_ON(!atomic_read(&bo->reserved));

	if (!(bo->mem.placement & TTM_PL_FLAG_NO_EVICT)) {

		BUG_ON(!list_empty(&bo->lru));

		man = &bdev->man[bo->mem.mem_type];
		list_add_tail(&bo->lru, &man->lru);
		kref_get(&bo->list_kref);

		if (bo->ttm != NULL) {
			list_add_tail(&bo->swap, &bo->glob->swap_lru);
			kref_get(&bo->list_kref);
		}
	}
}

/**
 * Call with the lru_lock held.
 */

static int ttm_bo_del_from_lru(struct ttm_buffer_object *bo)
{
	int put_count = 0;

	if (!list_empty(&bo->swap)) {
		list_del_init(&bo->swap);
		++put_count;
	}
	if (!list_empty(&bo->lru)) {
		list_del_init(&bo->lru);
		++put_count;
	}

	/*
	 * TODO: Add a driver hook to delete from
	 * driver-specific LRU's here.
	 */

	return put_count;
}

int ttm_bo_reserve_locked(struct ttm_buffer_object *bo,
			  bool interruptible,
			  bool no_wait, bool use_sequence, uint32_t sequence)
{
	struct ttm_bo_global *glob = bo->glob;
	int ret;

	while (unlikely(atomic_cmpxchg(&bo->reserved, 0, 1) != 0)) {
		if (use_sequence && bo->seq_valid &&
			(sequence - bo->val_seq < (1 << 31))) {
			return -EAGAIN;
		}

		if (no_wait)
			return -EBUSY;

		spin_unlock(&glob->lru_lock);
		ret = ttm_bo_wait_unreserved(bo, interruptible);
		spin_lock(&glob->lru_lock);

		if (unlikely(ret))
			return ret;
	}

	if (use_sequence) {
		bo->val_seq = sequence;
		bo->seq_valid = true;
	} else {
		bo->seq_valid = false;
	}

	return 0;
}
EXPORT_SYMBOL(ttm_bo_reserve);

static void ttm_bo_ref_bug(struct kref *list_kref)
{
	BUG();
}

int ttm_bo_reserve(struct ttm_buffer_object *bo,
		   bool interruptible,
		   bool no_wait, bool use_sequence, uint32_t sequence)
{
	struct ttm_bo_global *glob = bo->glob;
	int put_count = 0;
	int ret;

	spin_lock(&glob->lru_lock);
	ret = ttm_bo_reserve_locked(bo, interruptible, no_wait, use_sequence,
				    sequence);
	if (likely(ret == 0))
		put_count = ttm_bo_del_from_lru(bo);
	spin_unlock(&glob->lru_lock);

	while (put_count--)
		kref_put(&bo->list_kref, ttm_bo_ref_bug);

	return ret;
}

void ttm_bo_unreserve(struct ttm_buffer_object *bo)
{
	struct ttm_bo_global *glob = bo->glob;

	spin_lock(&glob->lru_lock);
	ttm_bo_add_to_lru(bo);
	atomic_set(&bo->reserved, 0);
	wake_up_all(&bo->event_queue);
	spin_unlock(&glob->lru_lock);
}
EXPORT_SYMBOL(ttm_bo_unreserve);

/*
 * Call bo->mutex locked.
 */
static int ttm_bo_add_ttm(struct ttm_buffer_object *bo, bool zero_alloc)
{
	struct ttm_bo_device *bdev = bo->bdev;
	struct ttm_bo_global *glob = bo->glob;
	int ret = 0;
	uint32_t page_flags = 0;

	TTM_ASSERT_LOCKED(&bo->mutex);
	bo->ttm = NULL;

	if (bdev->need_dma32)
		page_flags |= TTM_PAGE_FLAG_DMA32;

	switch (bo->type) {
	case ttm_bo_type_device:
		if (zero_alloc)
			page_flags |= TTM_PAGE_FLAG_ZERO_ALLOC;
	case ttm_bo_type_kernel:
		bo->ttm = ttm_tt_create(bdev, bo->num_pages << PAGE_SHIFT,
					page_flags, glob->dummy_read_page);
		if (unlikely(bo->ttm == NULL))
			ret = -ENOMEM;
		break;
	case ttm_bo_type_user:
		bo->ttm = ttm_tt_create(bdev, bo->num_pages << PAGE_SHIFT,
					page_flags | TTM_PAGE_FLAG_USER,
					glob->dummy_read_page);
		if (unlikely(bo->ttm == NULL)) {
			ret = -ENOMEM;
			break;
		}

		ret = ttm_tt_set_user(bo->ttm, current,
				      bo->buffer_start, bo->num_pages);
		if (unlikely(ret != 0))
			ttm_tt_destroy(bo->ttm);
		break;
	default:
		printk(KERN_ERR TTM_PFX "Illegal buffer object type\n");
		ret = -EINVAL;
		break;
	}

	return ret;
}

static int ttm_bo_handle_move_mem(struct ttm_buffer_object *bo,
				  struct ttm_mem_reg *mem,
				  bool evict, bool interruptible,
				  bool no_wait_reserve, bool no_wait_gpu)
{
	struct ttm_bo_device *bdev = bo->bdev;
	bool old_is_pci = ttm_mem_reg_is_pci(bdev, &bo->mem);
	bool new_is_pci = ttm_mem_reg_is_pci(bdev, mem);
	struct ttm_mem_type_manager *old_man = &bdev->man[bo->mem.mem_type];
	struct ttm_mem_type_manager *new_man = &bdev->man[mem->mem_type];
	int ret = 0;

	if (old_is_pci || new_is_pci ||
	    ((mem->placement & bo->mem.placement & TTM_PL_MASK_CACHING) == 0))
		ttm_bo_unmap_virtual(bo);

	/*
	 * Create and bind a ttm if required.
	 */

	if (!(new_man->flags & TTM_MEMTYPE_FLAG_FIXED) && (bo->ttm == NULL)) {
		ret = ttm_bo_add_ttm(bo, false);
		if (ret)
			goto out_err;

		ret = ttm_tt_set_placement_caching(bo->ttm, mem->placement);
		if (ret)
			goto out_err;

		if (mem->mem_type != TTM_PL_SYSTEM) {
			ret = ttm_tt_bind(bo->ttm, mem);
			if (ret)
				goto out_err;
		}

		if (bo->mem.mem_type == TTM_PL_SYSTEM) {
			bo->mem = *mem;
			mem->mm_node = NULL;
			goto moved;
		}

	}

	if (bdev->driver->move_notify)
		bdev->driver->move_notify(bo, mem);

	if (!(old_man->flags & TTM_MEMTYPE_FLAG_FIXED) &&
	    !(new_man->flags & TTM_MEMTYPE_FLAG_FIXED))
		ret = ttm_bo_move_ttm(bo, evict, no_wait_reserve, no_wait_gpu, mem);
	else if (bdev->driver->move)
		ret = bdev->driver->move(bo, evict, interruptible,
					 no_wait_reserve, no_wait_gpu, mem);
	else
		ret = ttm_bo_move_memcpy(bo, evict, no_wait_reserve, no_wait_gpu, mem);

	if (ret)
		goto out_err;

moved:
	if (bo->evicted) {
		ret = bdev->driver->invalidate_caches(bdev, bo->mem.placement);
		if (ret)
			printk(KERN_ERR TTM_PFX "Can not flush read caches\n");
		bo->evicted = false;
	}

	if (bo->mem.mm_node) {
		spin_lock(&bo->lock);
		bo->offset = (bo->mem.start << PAGE_SHIFT) +
		    bdev->man[bo->mem.mem_type].gpu_offset;
		bo->cur_placement = bo->mem.placement;
		spin_unlock(&bo->lock);
	} else
		bo->offset = 0;

	return 0;

out_err:
	new_man = &bdev->man[bo->mem.mem_type];
	if ((new_man->flags & TTM_MEMTYPE_FLAG_FIXED) && bo->ttm) {
		ttm_tt_unbind(bo->ttm);
		ttm_tt_destroy(bo->ttm);
		bo->ttm = NULL;
	}

	return ret;
}

/**
 * Call bo::reserved and with the lru lock held.
 * Will release GPU memory type usage on destruction.
 * This is the place to put in driver specific hooks.
 * Will release the bo::reserved lock and the
 * lru lock on exit.
 */

static void ttm_bo_cleanup_memtype_use(struct ttm_buffer_object *bo)
{
	struct ttm_bo_global *glob = bo->glob;

	if (bo->ttm) {

		/**
		 * Release the lru_lock, since we don't want to have
		 * an atomic requirement on ttm_tt[unbind|destroy].
		 */

		spin_unlock(&glob->lru_lock);
		ttm_tt_unbind(bo->ttm);
		ttm_tt_destroy(bo->ttm);
		bo->ttm = NULL;
		spin_lock(&glob->lru_lock);
	}

	if (bo->mem.mm_node) {
		drm_mm_put_block(bo->mem.mm_node);
		bo->mem.mm_node = NULL;
	}

	atomic_set(&bo->reserved, 0);
	wake_up_all(&bo->event_queue);
	spin_unlock(&glob->lru_lock);
}


/**
 * If bo idle, remove from delayed- and lru lists, and unref.
 * If not idle, and already on delayed list, do nothing.
 * If not idle, and not on delayed list, put on delayed list,
 *   up the list_kref and schedule a delayed list check.
 */

static int ttm_bo_cleanup_refs(struct ttm_buffer_object *bo, bool remove_all)
{
	struct ttm_bo_device *bdev = bo->bdev;
	struct ttm_bo_global *glob = bo->glob;
	struct ttm_bo_driver *driver = bdev->driver;
	int ret;

	spin_lock(&bo->lock);
retry:
	(void) ttm_bo_wait(bo, false, false, !remove_all);

	if (!bo->sync_obj) {
		int put_count;

		spin_unlock(&bo->lock);

		spin_lock(&glob->lru_lock);
		ret = ttm_bo_reserve_locked(bo, false, !remove_all, false, 0);

		/**
		 * Someone else has the object reserved. Bail and retry.
		 */

		if (unlikely(ret == -EBUSY)) {
			spin_unlock(&glob->lru_lock);
			spin_lock(&bo->lock);
			goto requeue;
		}

		/**
		 * We can re-check for sync object without taking
		 * the bo::lock since setting the sync object requires
		 * also bo::reserved. A busy object at this point may
		 * be caused by another thread starting an accelerated
		 * eviction.
		 */

		if (unlikely(bo->sync_obj)) {
			atomic_set(&bo->reserved, 0);
			wake_up_all(&bo->event_queue);
			spin_unlock(&glob->lru_lock);
			spin_lock(&bo->lock);
			if (remove_all)
				goto retry;
			else
				goto requeue;
		}

		put_count = ttm_bo_del_from_lru(bo);

		if (!list_empty(&bo->ddestroy)) {
			list_del_init(&bo->ddestroy);
			++put_count;
		}
<<<<<<< HEAD
		spin_unlock(&glob->lru_lock);
		ttm_bo_mem_put(bo, &bo->mem);
=======
>>>>>>> 6a2a11db

		ttm_bo_cleanup_memtype_use(bo);

		while (put_count--)
			kref_put(&bo->list_kref, ttm_bo_ref_bug);

		return 0;
	}
requeue:
	spin_lock(&glob->lru_lock);
	if (list_empty(&bo->ddestroy)) {
		void *sync_obj = bo->sync_obj;
		void *sync_obj_arg = bo->sync_obj_arg;

		kref_get(&bo->list_kref);
		list_add_tail(&bo->ddestroy, &bdev->ddestroy);
		spin_unlock(&glob->lru_lock);
		spin_unlock(&bo->lock);

		if (sync_obj)
			driver->sync_obj_flush(sync_obj, sync_obj_arg);
		schedule_delayed_work(&bdev->wq,
				      ((HZ / 100) < 1) ? 1 : HZ / 100);
		ret = 0;

	} else {
		spin_unlock(&glob->lru_lock);
		spin_unlock(&bo->lock);
		ret = -EBUSY;
	}

	return ret;
}

/**
 * Traverse the delayed list, and call ttm_bo_cleanup_refs on all
 * encountered buffers.
 */

static int ttm_bo_delayed_delete(struct ttm_bo_device *bdev, bool remove_all)
{
	struct ttm_bo_global *glob = bdev->glob;
	struct ttm_buffer_object *entry = NULL;
	int ret = 0;

	spin_lock(&glob->lru_lock);
	if (list_empty(&bdev->ddestroy))
		goto out_unlock;

	entry = list_first_entry(&bdev->ddestroy,
		struct ttm_buffer_object, ddestroy);
	kref_get(&entry->list_kref);

	for (;;) {
		struct ttm_buffer_object *nentry = NULL;

		if (entry->ddestroy.next != &bdev->ddestroy) {
			nentry = list_first_entry(&entry->ddestroy,
				struct ttm_buffer_object, ddestroy);
			kref_get(&nentry->list_kref);
		}

		spin_unlock(&glob->lru_lock);
		ret = ttm_bo_cleanup_refs(entry, remove_all);
		kref_put(&entry->list_kref, ttm_bo_release_list);
		entry = nentry;

		if (ret || !entry)
			goto out;

		spin_lock(&glob->lru_lock);
		if (list_empty(&entry->ddestroy))
			break;
	}

out_unlock:
	spin_unlock(&glob->lru_lock);
out:
	if (entry)
		kref_put(&entry->list_kref, ttm_bo_release_list);
	return ret;
}

static void ttm_bo_delayed_workqueue(struct work_struct *work)
{
	struct ttm_bo_device *bdev =
	    container_of(work, struct ttm_bo_device, wq.work);

	if (ttm_bo_delayed_delete(bdev, false)) {
		schedule_delayed_work(&bdev->wq,
				      ((HZ / 100) < 1) ? 1 : HZ / 100);
	}
}

static void ttm_bo_release(struct kref *kref)
{
	struct ttm_buffer_object *bo =
	    container_of(kref, struct ttm_buffer_object, kref);
	struct ttm_bo_device *bdev = bo->bdev;

	if (likely(bo->vm_node != NULL)) {
		rb_erase(&bo->vm_rb, &bdev->addr_space_rb);
		drm_mm_put_block(bo->vm_node);
		bo->vm_node = NULL;
	}
	write_unlock(&bdev->vm_lock);
	ttm_bo_cleanup_refs(bo, false);
	kref_put(&bo->list_kref, ttm_bo_release_list);
	write_lock(&bdev->vm_lock);
}

void ttm_bo_unref(struct ttm_buffer_object **p_bo)
{
	struct ttm_buffer_object *bo = *p_bo;
	struct ttm_bo_device *bdev = bo->bdev;

	*p_bo = NULL;
	write_lock(&bdev->vm_lock);
	kref_put(&bo->kref, ttm_bo_release);
	write_unlock(&bdev->vm_lock);
}
EXPORT_SYMBOL(ttm_bo_unref);

int ttm_bo_lock_delayed_workqueue(struct ttm_bo_device *bdev)
{
	return cancel_delayed_work_sync(&bdev->wq);
}
EXPORT_SYMBOL(ttm_bo_lock_delayed_workqueue);

void ttm_bo_unlock_delayed_workqueue(struct ttm_bo_device *bdev, int resched)
{
	if (resched)
		schedule_delayed_work(&bdev->wq,
				      ((HZ / 100) < 1) ? 1 : HZ / 100);
}
EXPORT_SYMBOL(ttm_bo_unlock_delayed_workqueue);

static int ttm_bo_evict(struct ttm_buffer_object *bo, bool interruptible,
			bool no_wait_reserve, bool no_wait_gpu)
{
	struct ttm_bo_device *bdev = bo->bdev;
	struct ttm_mem_reg evict_mem;
	struct ttm_placement placement;
	int ret = 0;

	spin_lock(&bo->lock);
	ret = ttm_bo_wait(bo, false, interruptible, no_wait_gpu);
	spin_unlock(&bo->lock);

	if (unlikely(ret != 0)) {
		if (ret != -ERESTARTSYS) {
			printk(KERN_ERR TTM_PFX
			       "Failed to expire sync object before "
			       "buffer eviction.\n");
		}
		goto out;
	}

	BUG_ON(!atomic_read(&bo->reserved));

	evict_mem = bo->mem;
	evict_mem.mm_node = NULL;
	evict_mem.bus.io_reserved = false;

	placement.fpfn = 0;
	placement.lpfn = 0;
	placement.num_placement = 0;
	placement.num_busy_placement = 0;
	bdev->driver->evict_flags(bo, &placement);
	ret = ttm_bo_mem_space(bo, &placement, &evict_mem, interruptible,
				no_wait_reserve, no_wait_gpu);
	if (ret) {
		if (ret != -ERESTARTSYS) {
			printk(KERN_ERR TTM_PFX
			       "Failed to find memory space for "
			       "buffer 0x%p eviction.\n", bo);
			ttm_bo_mem_space_debug(bo, &placement);
		}
		goto out;
	}

	ret = ttm_bo_handle_move_mem(bo, &evict_mem, true, interruptible,
				     no_wait_reserve, no_wait_gpu);
	if (ret) {
		if (ret != -ERESTARTSYS)
			printk(KERN_ERR TTM_PFX "Buffer eviction failed\n");
		ttm_bo_mem_put(bo, &evict_mem);
		goto out;
	}
	bo->evicted = true;
out:
	return ret;
}

static int ttm_mem_evict_first(struct ttm_bo_device *bdev,
				uint32_t mem_type,
				bool interruptible, bool no_wait_reserve,
				bool no_wait_gpu)
{
	struct ttm_bo_global *glob = bdev->glob;
	struct ttm_mem_type_manager *man = &bdev->man[mem_type];
	struct ttm_buffer_object *bo;
	int ret, put_count = 0;

retry:
	spin_lock(&glob->lru_lock);
	if (list_empty(&man->lru)) {
		spin_unlock(&glob->lru_lock);
		return -EBUSY;
	}

	bo = list_first_entry(&man->lru, struct ttm_buffer_object, lru);
	kref_get(&bo->list_kref);

	ret = ttm_bo_reserve_locked(bo, false, no_wait_reserve, false, 0);

	if (unlikely(ret == -EBUSY)) {
		spin_unlock(&glob->lru_lock);
		if (likely(!no_wait_gpu))
			ret = ttm_bo_wait_unreserved(bo, interruptible);

		kref_put(&bo->list_kref, ttm_bo_release_list);

		/**
		 * We *need* to retry after releasing the lru lock.
		 */

		if (unlikely(ret != 0))
			return ret;
		goto retry;
	}

	put_count = ttm_bo_del_from_lru(bo);
	spin_unlock(&glob->lru_lock);

	BUG_ON(ret != 0);

	while (put_count--)
		kref_put(&bo->list_kref, ttm_bo_ref_bug);

	ret = ttm_bo_evict(bo, interruptible, no_wait_reserve, no_wait_gpu);
	ttm_bo_unreserve(bo);

	kref_put(&bo->list_kref, ttm_bo_release_list);
	return ret;
}

void ttm_bo_mem_put(struct ttm_buffer_object *bo, struct ttm_mem_reg *mem)
{
	struct ttm_mem_type_manager *man = &bo->bdev->man[mem->mem_type];

	if (mem->mm_node)
		(*man->func->put_node)(man, mem);
}
EXPORT_SYMBOL(ttm_bo_mem_put);

/**
 * Repeatedly evict memory from the LRU for @mem_type until we create enough
 * space, or we've evicted everything and there isn't enough space.
 */
static int ttm_bo_mem_force_space(struct ttm_buffer_object *bo,
					uint32_t mem_type,
					struct ttm_placement *placement,
					struct ttm_mem_reg *mem,
					bool interruptible,
					bool no_wait_reserve,
					bool no_wait_gpu)
{
	struct ttm_bo_device *bdev = bo->bdev;
	struct ttm_bo_global *glob = bdev->glob;
	struct ttm_mem_type_manager *man = &bdev->man[mem_type];
	int ret;

	do {
		ret = (*man->func->get_node)(man, bo, placement, mem);
		if (unlikely(ret != 0))
			return ret;
		if (mem->mm_node)
			break;
		spin_lock(&glob->lru_lock);
		if (list_empty(&man->lru)) {
			spin_unlock(&glob->lru_lock);
			break;
		}
		spin_unlock(&glob->lru_lock);
		ret = ttm_mem_evict_first(bdev, mem_type, interruptible,
						no_wait_reserve, no_wait_gpu);
		if (unlikely(ret != 0))
			return ret;
	} while (1);
	if (mem->mm_node == NULL)
		return -ENOMEM;
	mem->mem_type = mem_type;
	return 0;
}

static uint32_t ttm_bo_select_caching(struct ttm_mem_type_manager *man,
				      uint32_t cur_placement,
				      uint32_t proposed_placement)
{
	uint32_t caching = proposed_placement & TTM_PL_MASK_CACHING;
	uint32_t result = proposed_placement & ~TTM_PL_MASK_CACHING;

	/**
	 * Keep current caching if possible.
	 */

	if ((cur_placement & caching) != 0)
		result |= (cur_placement & caching);
	else if ((man->default_caching & caching) != 0)
		result |= man->default_caching;
	else if ((TTM_PL_FLAG_CACHED & caching) != 0)
		result |= TTM_PL_FLAG_CACHED;
	else if ((TTM_PL_FLAG_WC & caching) != 0)
		result |= TTM_PL_FLAG_WC;
	else if ((TTM_PL_FLAG_UNCACHED & caching) != 0)
		result |= TTM_PL_FLAG_UNCACHED;

	return result;
}

static bool ttm_bo_mt_compatible(struct ttm_mem_type_manager *man,
				 bool disallow_fixed,
				 uint32_t mem_type,
				 uint32_t proposed_placement,
				 uint32_t *masked_placement)
{
	uint32_t cur_flags = ttm_bo_type_flags(mem_type);

	if ((man->flags & TTM_MEMTYPE_FLAG_FIXED) && disallow_fixed)
		return false;

	if ((cur_flags & proposed_placement & TTM_PL_MASK_MEM) == 0)
		return false;

	if ((proposed_placement & man->available_caching) == 0)
		return false;

	cur_flags |= (proposed_placement & man->available_caching);

	*masked_placement = cur_flags;
	return true;
}

/**
 * Creates space for memory region @mem according to its type.
 *
 * This function first searches for free space in compatible memory types in
 * the priority order defined by the driver.  If free space isn't found, then
 * ttm_bo_mem_force_space is attempted in priority order to evict and find
 * space.
 */
int ttm_bo_mem_space(struct ttm_buffer_object *bo,
			struct ttm_placement *placement,
			struct ttm_mem_reg *mem,
			bool interruptible, bool no_wait_reserve,
			bool no_wait_gpu)
{
	struct ttm_bo_device *bdev = bo->bdev;
	struct ttm_mem_type_manager *man;
	uint32_t mem_type = TTM_PL_SYSTEM;
	uint32_t cur_flags = 0;
	bool type_found = false;
	bool type_ok = false;
	bool has_erestartsys = false;
	int i, ret;

	mem->mm_node = NULL;
	for (i = 0; i < placement->num_placement; ++i) {
		ret = ttm_mem_type_from_flags(placement->placement[i],
						&mem_type);
		if (ret)
			return ret;
		man = &bdev->man[mem_type];

		type_ok = ttm_bo_mt_compatible(man,
						bo->type == ttm_bo_type_user,
						mem_type,
						placement->placement[i],
						&cur_flags);

		if (!type_ok)
			continue;

		cur_flags = ttm_bo_select_caching(man, bo->mem.placement,
						  cur_flags);
		/*
		 * Use the access and other non-mapping-related flag bits from
		 * the memory placement flags to the current flags
		 */
		ttm_flag_masked(&cur_flags, placement->placement[i],
				~TTM_PL_MASK_MEMTYPE);

		if (mem_type == TTM_PL_SYSTEM)
			break;

		if (man->has_type && man->use_type) {
			type_found = true;
			ret = (*man->func->get_node)(man, bo, placement, mem);
			if (unlikely(ret))
				return ret;
		}
		if (mem->mm_node)
			break;
	}

	if ((type_ok && (mem_type == TTM_PL_SYSTEM)) || mem->mm_node) {
		mem->mem_type = mem_type;
		mem->placement = cur_flags;
		return 0;
	}

	if (!type_found)
		return -EINVAL;

	for (i = 0; i < placement->num_busy_placement; ++i) {
		ret = ttm_mem_type_from_flags(placement->busy_placement[i],
						&mem_type);
		if (ret)
			return ret;
		man = &bdev->man[mem_type];
		if (!man->has_type)
			continue;
		if (!ttm_bo_mt_compatible(man,
						bo->type == ttm_bo_type_user,
						mem_type,
						placement->busy_placement[i],
						&cur_flags))
			continue;

		cur_flags = ttm_bo_select_caching(man, bo->mem.placement,
						  cur_flags);
		/*
		 * Use the access and other non-mapping-related flag bits from
		 * the memory placement flags to the current flags
		 */
		ttm_flag_masked(&cur_flags, placement->busy_placement[i],
				~TTM_PL_MASK_MEMTYPE);


		if (mem_type == TTM_PL_SYSTEM) {
			mem->mem_type = mem_type;
			mem->placement = cur_flags;
			mem->mm_node = NULL;
			return 0;
		}

		ret = ttm_bo_mem_force_space(bo, mem_type, placement, mem,
						interruptible, no_wait_reserve, no_wait_gpu);
		if (ret == 0 && mem->mm_node) {
			mem->placement = cur_flags;
			return 0;
		}
		if (ret == -ERESTARTSYS)
			has_erestartsys = true;
	}
	ret = (has_erestartsys) ? -ERESTARTSYS : -ENOMEM;
	return ret;
}
EXPORT_SYMBOL(ttm_bo_mem_space);

int ttm_bo_wait_cpu(struct ttm_buffer_object *bo, bool no_wait)
{
	if ((atomic_read(&bo->cpu_writers) > 0) && no_wait)
		return -EBUSY;

	return wait_event_interruptible(bo->event_queue,
					atomic_read(&bo->cpu_writers) == 0);
}
EXPORT_SYMBOL(ttm_bo_wait_cpu);

int ttm_bo_move_buffer(struct ttm_buffer_object *bo,
			struct ttm_placement *placement,
			bool interruptible, bool no_wait_reserve,
			bool no_wait_gpu)
{
	int ret = 0;
	struct ttm_mem_reg mem;

	BUG_ON(!atomic_read(&bo->reserved));

	/*
	 * FIXME: It's possible to pipeline buffer moves.
	 * Have the driver move function wait for idle when necessary,
	 * instead of doing it here.
	 */
	spin_lock(&bo->lock);
	ret = ttm_bo_wait(bo, false, interruptible, no_wait_gpu);
	spin_unlock(&bo->lock);
	if (ret)
		return ret;
	mem.num_pages = bo->num_pages;
	mem.size = mem.num_pages << PAGE_SHIFT;
	mem.page_alignment = bo->mem.page_alignment;
	mem.bus.io_reserved = false;
	/*
	 * Determine where to move the buffer.
	 */
	ret = ttm_bo_mem_space(bo, placement, &mem, interruptible, no_wait_reserve, no_wait_gpu);
	if (ret)
		goto out_unlock;
	ret = ttm_bo_handle_move_mem(bo, &mem, false, interruptible, no_wait_reserve, no_wait_gpu);
out_unlock:
	if (ret && mem.mm_node)
		ttm_bo_mem_put(bo, &mem);
	return ret;
}

static int ttm_bo_mem_compat(struct ttm_placement *placement,
			     struct ttm_mem_reg *mem)
{
	int i;

	if (mem->mm_node && placement->lpfn != 0 &&
	    (mem->start < placement->fpfn ||
	     mem->start + mem->num_pages > placement->lpfn))
		return -1;

	for (i = 0; i < placement->num_placement; i++) {
		if ((placement->placement[i] & mem->placement &
			TTM_PL_MASK_CACHING) &&
			(placement->placement[i] & mem->placement &
			TTM_PL_MASK_MEM))
			return i;
	}
	return -1;
}

int ttm_bo_validate(struct ttm_buffer_object *bo,
			struct ttm_placement *placement,
			bool interruptible, bool no_wait_reserve,
			bool no_wait_gpu)
{
	int ret;

	BUG_ON(!atomic_read(&bo->reserved));
	/* Check that range is valid */
	if (placement->lpfn || placement->fpfn)
		if (placement->fpfn > placement->lpfn ||
			(placement->lpfn - placement->fpfn) < bo->num_pages)
			return -EINVAL;
	/*
	 * Check whether we need to move buffer.
	 */
	ret = ttm_bo_mem_compat(placement, &bo->mem);
	if (ret < 0) {
		ret = ttm_bo_move_buffer(bo, placement, interruptible, no_wait_reserve, no_wait_gpu);
		if (ret)
			return ret;
	} else {
		/*
		 * Use the access and other non-mapping-related flag bits from
		 * the compatible memory placement flags to the active flags
		 */
		ttm_flag_masked(&bo->mem.placement, placement->placement[ret],
				~TTM_PL_MASK_MEMTYPE);
	}
	/*
	 * We might need to add a TTM.
	 */
	if (bo->mem.mem_type == TTM_PL_SYSTEM && bo->ttm == NULL) {
		ret = ttm_bo_add_ttm(bo, true);
		if (ret)
			return ret;
	}
	return 0;
}
EXPORT_SYMBOL(ttm_bo_validate);

int ttm_bo_check_placement(struct ttm_buffer_object *bo,
				struct ttm_placement *placement)
{
	int i;

	if (placement->fpfn || placement->lpfn) {
		if (bo->mem.num_pages > (placement->lpfn - placement->fpfn)) {
			printk(KERN_ERR TTM_PFX "Page number range to small "
				"Need %lu pages, range is [%u, %u]\n",
				bo->mem.num_pages, placement->fpfn,
				placement->lpfn);
			return -EINVAL;
		}
	}
	for (i = 0; i < placement->num_placement; i++) {
		if (!capable(CAP_SYS_ADMIN)) {
			if (placement->placement[i] & TTM_PL_FLAG_NO_EVICT) {
				printk(KERN_ERR TTM_PFX "Need to be root to "
					"modify NO_EVICT status.\n");
				return -EINVAL;
			}
		}
	}
	for (i = 0; i < placement->num_busy_placement; i++) {
		if (!capable(CAP_SYS_ADMIN)) {
			if (placement->busy_placement[i] & TTM_PL_FLAG_NO_EVICT) {
				printk(KERN_ERR TTM_PFX "Need to be root to "
					"modify NO_EVICT status.\n");
				return -EINVAL;
			}
		}
	}
	return 0;
}

int ttm_bo_init(struct ttm_bo_device *bdev,
		struct ttm_buffer_object *bo,
		unsigned long size,
		enum ttm_bo_type type,
		struct ttm_placement *placement,
		uint32_t page_alignment,
		unsigned long buffer_start,
		bool interruptible,
		struct file *persistant_swap_storage,
		size_t acc_size,
		void (*destroy) (struct ttm_buffer_object *))
{
	int ret = 0;
	unsigned long num_pages;

	size += buffer_start & ~PAGE_MASK;
	num_pages = (size + PAGE_SIZE - 1) >> PAGE_SHIFT;
	if (num_pages == 0) {
		printk(KERN_ERR TTM_PFX "Illegal buffer object size.\n");
		return -EINVAL;
	}
	bo->destroy = destroy;

	spin_lock_init(&bo->lock);
	kref_init(&bo->kref);
	kref_init(&bo->list_kref);
	atomic_set(&bo->cpu_writers, 0);
	atomic_set(&bo->reserved, 1);
	init_waitqueue_head(&bo->event_queue);
	INIT_LIST_HEAD(&bo->lru);
	INIT_LIST_HEAD(&bo->ddestroy);
	INIT_LIST_HEAD(&bo->swap);
	bo->bdev = bdev;
	bo->glob = bdev->glob;
	bo->type = type;
	bo->num_pages = num_pages;
	bo->mem.size = num_pages << PAGE_SHIFT;
	bo->mem.mem_type = TTM_PL_SYSTEM;
	bo->mem.num_pages = bo->num_pages;
	bo->mem.mm_node = NULL;
	bo->mem.page_alignment = page_alignment;
	bo->mem.bus.io_reserved = false;
	bo->buffer_start = buffer_start & PAGE_MASK;
	bo->priv_flags = 0;
	bo->mem.placement = (TTM_PL_FLAG_SYSTEM | TTM_PL_FLAG_CACHED);
	bo->seq_valid = false;
	bo->persistant_swap_storage = persistant_swap_storage;
	bo->acc_size = acc_size;
	atomic_inc(&bo->glob->bo_count);

	ret = ttm_bo_check_placement(bo, placement);
	if (unlikely(ret != 0))
		goto out_err;

	/*
	 * For ttm_bo_type_device buffers, allocate
	 * address space from the device.
	 */
	if (bo->type == ttm_bo_type_device) {
		ret = ttm_bo_setup_vm(bo);
		if (ret)
			goto out_err;
	}

	ret = ttm_bo_validate(bo, placement, interruptible, false, false);
	if (ret)
		goto out_err;

	ttm_bo_unreserve(bo);
	return 0;

out_err:
	ttm_bo_unreserve(bo);
	ttm_bo_unref(&bo);

	return ret;
}
EXPORT_SYMBOL(ttm_bo_init);

static inline size_t ttm_bo_size(struct ttm_bo_global *glob,
				 unsigned long num_pages)
{
	size_t page_array_size = (num_pages * sizeof(void *) + PAGE_SIZE - 1) &
	    PAGE_MASK;

	return glob->ttm_bo_size + 2 * page_array_size;
}

int ttm_bo_create(struct ttm_bo_device *bdev,
			unsigned long size,
			enum ttm_bo_type type,
			struct ttm_placement *placement,
			uint32_t page_alignment,
			unsigned long buffer_start,
			bool interruptible,
			struct file *persistant_swap_storage,
			struct ttm_buffer_object **p_bo)
{
	struct ttm_buffer_object *bo;
	struct ttm_mem_global *mem_glob = bdev->glob->mem_glob;
	int ret;

	size_t acc_size =
	    ttm_bo_size(bdev->glob, (size + PAGE_SIZE - 1) >> PAGE_SHIFT);
	ret = ttm_mem_global_alloc(mem_glob, acc_size, false, false);
	if (unlikely(ret != 0))
		return ret;

	bo = kzalloc(sizeof(*bo), GFP_KERNEL);

	if (unlikely(bo == NULL)) {
		ttm_mem_global_free(mem_glob, acc_size);
		return -ENOMEM;
	}

	ret = ttm_bo_init(bdev, bo, size, type, placement, page_alignment,
				buffer_start, interruptible,
				persistant_swap_storage, acc_size, NULL);
	if (likely(ret == 0))
		*p_bo = bo;

	return ret;
}

static int ttm_bo_force_list_clean(struct ttm_bo_device *bdev,
					unsigned mem_type, bool allow_errors)
{
	struct ttm_mem_type_manager *man = &bdev->man[mem_type];
	struct ttm_bo_global *glob = bdev->glob;
	int ret;

	/*
	 * Can't use standard list traversal since we're unlocking.
	 */

	spin_lock(&glob->lru_lock);
	while (!list_empty(&man->lru)) {
		spin_unlock(&glob->lru_lock);
		ret = ttm_mem_evict_first(bdev, mem_type, false, false, false);
		if (ret) {
			if (allow_errors) {
				return ret;
			} else {
				printk(KERN_ERR TTM_PFX
					"Cleanup eviction failed\n");
			}
		}
		spin_lock(&glob->lru_lock);
	}
	spin_unlock(&glob->lru_lock);
	return 0;
}

int ttm_bo_clean_mm(struct ttm_bo_device *bdev, unsigned mem_type)
{
	struct ttm_mem_type_manager *man;
	int ret = -EINVAL;

	if (mem_type >= TTM_NUM_MEM_TYPES) {
		printk(KERN_ERR TTM_PFX "Illegal memory type %d\n", mem_type);
		return ret;
	}
	man = &bdev->man[mem_type];

	if (!man->has_type) {
		printk(KERN_ERR TTM_PFX "Trying to take down uninitialized "
		       "memory manager type %u\n", mem_type);
		return ret;
	}

	man->use_type = false;
	man->has_type = false;

	ret = 0;
	if (mem_type > 0) {
		ttm_bo_force_list_clean(bdev, mem_type, false);

		ret = (*man->func->takedown)(man);
	}

	return ret;
}
EXPORT_SYMBOL(ttm_bo_clean_mm);

int ttm_bo_evict_mm(struct ttm_bo_device *bdev, unsigned mem_type)
{
	struct ttm_mem_type_manager *man = &bdev->man[mem_type];

	if (mem_type == 0 || mem_type >= TTM_NUM_MEM_TYPES) {
		printk(KERN_ERR TTM_PFX
		       "Illegal memory manager memory type %u.\n",
		       mem_type);
		return -EINVAL;
	}

	if (!man->has_type) {
		printk(KERN_ERR TTM_PFX
		       "Memory type %u has not been initialized.\n",
		       mem_type);
		return 0;
	}

	return ttm_bo_force_list_clean(bdev, mem_type, true);
}
EXPORT_SYMBOL(ttm_bo_evict_mm);

int ttm_bo_init_mm(struct ttm_bo_device *bdev, unsigned type,
			unsigned long p_size)
{
	int ret = -EINVAL;
	struct ttm_mem_type_manager *man;

	if (type >= TTM_NUM_MEM_TYPES) {
		printk(KERN_ERR TTM_PFX "Illegal memory type %d\n", type);
		return ret;
	}

	man = &bdev->man[type];
	if (man->has_type) {
		printk(KERN_ERR TTM_PFX
		       "Memory manager already initialized for type %d\n",
		       type);
		return ret;
	}

	ret = bdev->driver->init_mem_type(bdev, type, man);
	if (ret)
		return ret;
	man->bdev = bdev;

	ret = 0;
	if (type != TTM_PL_SYSTEM) {
		if (!p_size) {
			printk(KERN_ERR TTM_PFX
			       "Zero size memory manager type %d\n",
			       type);
			return ret;
		}

		ret = (*man->func->init)(man, p_size);
		if (ret)
			return ret;
	}
	man->has_type = true;
	man->use_type = true;
	man->size = p_size;

	INIT_LIST_HEAD(&man->lru);

	return 0;
}
EXPORT_SYMBOL(ttm_bo_init_mm);

static void ttm_bo_global_kobj_release(struct kobject *kobj)
{
	struct ttm_bo_global *glob =
		container_of(kobj, struct ttm_bo_global, kobj);

	ttm_mem_unregister_shrink(glob->mem_glob, &glob->shrink);
	__free_page(glob->dummy_read_page);
	kfree(glob);
}

void ttm_bo_global_release(struct drm_global_reference *ref)
{
	struct ttm_bo_global *glob = ref->object;

	kobject_del(&glob->kobj);
	kobject_put(&glob->kobj);
}
EXPORT_SYMBOL(ttm_bo_global_release);

int ttm_bo_global_init(struct drm_global_reference *ref)
{
	struct ttm_bo_global_ref *bo_ref =
		container_of(ref, struct ttm_bo_global_ref, ref);
	struct ttm_bo_global *glob = ref->object;
	int ret;

	mutex_init(&glob->device_list_mutex);
	spin_lock_init(&glob->lru_lock);
	glob->mem_glob = bo_ref->mem_glob;
	glob->dummy_read_page = alloc_page(__GFP_ZERO | GFP_DMA32);

	if (unlikely(glob->dummy_read_page == NULL)) {
		ret = -ENOMEM;
		goto out_no_drp;
	}

	INIT_LIST_HEAD(&glob->swap_lru);
	INIT_LIST_HEAD(&glob->device_list);

	ttm_mem_init_shrink(&glob->shrink, ttm_bo_swapout);
	ret = ttm_mem_register_shrink(glob->mem_glob, &glob->shrink);
	if (unlikely(ret != 0)) {
		printk(KERN_ERR TTM_PFX
		       "Could not register buffer object swapout.\n");
		goto out_no_shrink;
	}

	glob->ttm_bo_extra_size =
		ttm_round_pot(sizeof(struct ttm_tt)) +
		ttm_round_pot(sizeof(struct ttm_backend));

	glob->ttm_bo_size = glob->ttm_bo_extra_size +
		ttm_round_pot(sizeof(struct ttm_buffer_object));

	atomic_set(&glob->bo_count, 0);

	ret = kobject_init_and_add(
		&glob->kobj, &ttm_bo_glob_kobj_type, ttm_get_kobj(), "buffer_objects");
	if (unlikely(ret != 0))
		kobject_put(&glob->kobj);
	return ret;
out_no_shrink:
	__free_page(glob->dummy_read_page);
out_no_drp:
	kfree(glob);
	return ret;
}
EXPORT_SYMBOL(ttm_bo_global_init);


int ttm_bo_device_release(struct ttm_bo_device *bdev)
{
	int ret = 0;
	unsigned i = TTM_NUM_MEM_TYPES;
	struct ttm_mem_type_manager *man;
	struct ttm_bo_global *glob = bdev->glob;

	while (i--) {
		man = &bdev->man[i];
		if (man->has_type) {
			man->use_type = false;
			if ((i != TTM_PL_SYSTEM) && ttm_bo_clean_mm(bdev, i)) {
				ret = -EBUSY;
				printk(KERN_ERR TTM_PFX
				       "DRM memory manager type %d "
				       "is not clean.\n", i);
			}
			man->has_type = false;
		}
	}

	mutex_lock(&glob->device_list_mutex);
	list_del(&bdev->device_list);
	mutex_unlock(&glob->device_list_mutex);

	if (!cancel_delayed_work(&bdev->wq))
		flush_scheduled_work();

	while (ttm_bo_delayed_delete(bdev, true))
		;

	spin_lock(&glob->lru_lock);
	if (list_empty(&bdev->ddestroy))
		TTM_DEBUG("Delayed destroy list was clean\n");

	if (list_empty(&bdev->man[0].lru))
		TTM_DEBUG("Swap list was clean\n");
	spin_unlock(&glob->lru_lock);

	BUG_ON(!drm_mm_clean(&bdev->addr_space_mm));
	write_lock(&bdev->vm_lock);
	drm_mm_takedown(&bdev->addr_space_mm);
	write_unlock(&bdev->vm_lock);

	return ret;
}
EXPORT_SYMBOL(ttm_bo_device_release);

int ttm_bo_device_init(struct ttm_bo_device *bdev,
		       struct ttm_bo_global *glob,
		       struct ttm_bo_driver *driver,
		       uint64_t file_page_offset,
		       bool need_dma32)
{
	int ret = -EINVAL;

	rwlock_init(&bdev->vm_lock);
	bdev->driver = driver;

	memset(bdev->man, 0, sizeof(bdev->man));

	/*
	 * Initialize the system memory buffer type.
	 * Other types need to be driver / IOCTL initialized.
	 */
	ret = ttm_bo_init_mm(bdev, TTM_PL_SYSTEM, 0);
	if (unlikely(ret != 0))
		goto out_no_sys;

	bdev->addr_space_rb = RB_ROOT;
	ret = drm_mm_init(&bdev->addr_space_mm, file_page_offset, 0x10000000);
	if (unlikely(ret != 0))
		goto out_no_addr_mm;

	INIT_DELAYED_WORK(&bdev->wq, ttm_bo_delayed_workqueue);
	bdev->nice_mode = true;
	INIT_LIST_HEAD(&bdev->ddestroy);
	bdev->dev_mapping = NULL;
	bdev->glob = glob;
	bdev->need_dma32 = need_dma32;

	mutex_lock(&glob->device_list_mutex);
	list_add_tail(&bdev->device_list, &glob->device_list);
	mutex_unlock(&glob->device_list_mutex);

	return 0;
out_no_addr_mm:
	ttm_bo_clean_mm(bdev, 0);
out_no_sys:
	return ret;
}
EXPORT_SYMBOL(ttm_bo_device_init);

/*
 * buffer object vm functions.
 */

bool ttm_mem_reg_is_pci(struct ttm_bo_device *bdev, struct ttm_mem_reg *mem)
{
	struct ttm_mem_type_manager *man = &bdev->man[mem->mem_type];

	if (!(man->flags & TTM_MEMTYPE_FLAG_FIXED)) {
		if (mem->mem_type == TTM_PL_SYSTEM)
			return false;

		if (man->flags & TTM_MEMTYPE_FLAG_CMA)
			return false;

		if (mem->placement & TTM_PL_FLAG_CACHED)
			return false;
	}
	return true;
}

void ttm_bo_unmap_virtual(struct ttm_buffer_object *bo)
{
	struct ttm_bo_device *bdev = bo->bdev;
	loff_t offset = (loff_t) bo->addr_space_offset;
	loff_t holelen = ((loff_t) bo->mem.num_pages) << PAGE_SHIFT;

	if (!bdev->dev_mapping)
		return;
	unmap_mapping_range(bdev->dev_mapping, offset, holelen, 1);
	ttm_mem_io_free(bdev, &bo->mem);
}
EXPORT_SYMBOL(ttm_bo_unmap_virtual);

static void ttm_bo_vm_insert_rb(struct ttm_buffer_object *bo)
{
	struct ttm_bo_device *bdev = bo->bdev;
	struct rb_node **cur = &bdev->addr_space_rb.rb_node;
	struct rb_node *parent = NULL;
	struct ttm_buffer_object *cur_bo;
	unsigned long offset = bo->vm_node->start;
	unsigned long cur_offset;

	while (*cur) {
		parent = *cur;
		cur_bo = rb_entry(parent, struct ttm_buffer_object, vm_rb);
		cur_offset = cur_bo->vm_node->start;
		if (offset < cur_offset)
			cur = &parent->rb_left;
		else if (offset > cur_offset)
			cur = &parent->rb_right;
		else
			BUG();
	}

	rb_link_node(&bo->vm_rb, parent, cur);
	rb_insert_color(&bo->vm_rb, &bdev->addr_space_rb);
}

/**
 * ttm_bo_setup_vm:
 *
 * @bo: the buffer to allocate address space for
 *
 * Allocate address space in the drm device so that applications
 * can mmap the buffer and access the contents. This only
 * applies to ttm_bo_type_device objects as others are not
 * placed in the drm device address space.
 */

static int ttm_bo_setup_vm(struct ttm_buffer_object *bo)
{
	struct ttm_bo_device *bdev = bo->bdev;
	int ret;

retry_pre_get:
	ret = drm_mm_pre_get(&bdev->addr_space_mm);
	if (unlikely(ret != 0))
		return ret;

	write_lock(&bdev->vm_lock);
	bo->vm_node = drm_mm_search_free(&bdev->addr_space_mm,
					 bo->mem.num_pages, 0, 0);

	if (unlikely(bo->vm_node == NULL)) {
		ret = -ENOMEM;
		goto out_unlock;
	}

	bo->vm_node = drm_mm_get_block_atomic(bo->vm_node,
					      bo->mem.num_pages, 0);

	if (unlikely(bo->vm_node == NULL)) {
		write_unlock(&bdev->vm_lock);
		goto retry_pre_get;
	}

	ttm_bo_vm_insert_rb(bo);
	write_unlock(&bdev->vm_lock);
	bo->addr_space_offset = ((uint64_t) bo->vm_node->start) << PAGE_SHIFT;

	return 0;
out_unlock:
	write_unlock(&bdev->vm_lock);
	return ret;
}

int ttm_bo_wait(struct ttm_buffer_object *bo,
		bool lazy, bool interruptible, bool no_wait)
{
	struct ttm_bo_driver *driver = bo->bdev->driver;
	void *sync_obj;
	void *sync_obj_arg;
	int ret = 0;

	if (likely(bo->sync_obj == NULL))
		return 0;

	while (bo->sync_obj) {

		if (driver->sync_obj_signaled(bo->sync_obj, bo->sync_obj_arg)) {
			void *tmp_obj = bo->sync_obj;
			bo->sync_obj = NULL;
			clear_bit(TTM_BO_PRIV_FLAG_MOVING, &bo->priv_flags);
			spin_unlock(&bo->lock);
			driver->sync_obj_unref(&tmp_obj);
			spin_lock(&bo->lock);
			continue;
		}

		if (no_wait)
			return -EBUSY;

		sync_obj = driver->sync_obj_ref(bo->sync_obj);
		sync_obj_arg = bo->sync_obj_arg;
		spin_unlock(&bo->lock);
		ret = driver->sync_obj_wait(sync_obj, sync_obj_arg,
					    lazy, interruptible);
		if (unlikely(ret != 0)) {
			driver->sync_obj_unref(&sync_obj);
			spin_lock(&bo->lock);
			return ret;
		}
		spin_lock(&bo->lock);
		if (likely(bo->sync_obj == sync_obj &&
			   bo->sync_obj_arg == sync_obj_arg)) {
			void *tmp_obj = bo->sync_obj;
			bo->sync_obj = NULL;
			clear_bit(TTM_BO_PRIV_FLAG_MOVING,
				  &bo->priv_flags);
			spin_unlock(&bo->lock);
			driver->sync_obj_unref(&sync_obj);
			driver->sync_obj_unref(&tmp_obj);
			spin_lock(&bo->lock);
		} else {
			spin_unlock(&bo->lock);
			driver->sync_obj_unref(&sync_obj);
			spin_lock(&bo->lock);
		}
	}
	return 0;
}
EXPORT_SYMBOL(ttm_bo_wait);

int ttm_bo_synccpu_write_grab(struct ttm_buffer_object *bo, bool no_wait)
{
	int ret = 0;

	/*
	 * Using ttm_bo_reserve makes sure the lru lists are updated.
	 */

	ret = ttm_bo_reserve(bo, true, no_wait, false, 0);
	if (unlikely(ret != 0))
		return ret;
	spin_lock(&bo->lock);
	ret = ttm_bo_wait(bo, false, true, no_wait);
	spin_unlock(&bo->lock);
	if (likely(ret == 0))
		atomic_inc(&bo->cpu_writers);
	ttm_bo_unreserve(bo);
	return ret;
}
EXPORT_SYMBOL(ttm_bo_synccpu_write_grab);

void ttm_bo_synccpu_write_release(struct ttm_buffer_object *bo)
{
	if (atomic_dec_and_test(&bo->cpu_writers))
		wake_up_all(&bo->event_queue);
}
EXPORT_SYMBOL(ttm_bo_synccpu_write_release);

/**
 * A buffer object shrink method that tries to swap out the first
 * buffer object on the bo_global::swap_lru list.
 */

static int ttm_bo_swapout(struct ttm_mem_shrink *shrink)
{
	struct ttm_bo_global *glob =
	    container_of(shrink, struct ttm_bo_global, shrink);
	struct ttm_buffer_object *bo;
	int ret = -EBUSY;
	int put_count;
	uint32_t swap_placement = (TTM_PL_FLAG_CACHED | TTM_PL_FLAG_SYSTEM);

	spin_lock(&glob->lru_lock);
	while (ret == -EBUSY) {
		if (unlikely(list_empty(&glob->swap_lru))) {
			spin_unlock(&glob->lru_lock);
			return -EBUSY;
		}

		bo = list_first_entry(&glob->swap_lru,
				      struct ttm_buffer_object, swap);
		kref_get(&bo->list_kref);

		/**
		 * Reserve buffer. Since we unlock while sleeping, we need
		 * to re-check that nobody removed us from the swap-list while
		 * we slept.
		 */

		ret = ttm_bo_reserve_locked(bo, false, true, false, 0);
		if (unlikely(ret == -EBUSY)) {
			spin_unlock(&glob->lru_lock);
			ttm_bo_wait_unreserved(bo, false);
			kref_put(&bo->list_kref, ttm_bo_release_list);
			spin_lock(&glob->lru_lock);
		}
	}

	BUG_ON(ret != 0);
	put_count = ttm_bo_del_from_lru(bo);
	spin_unlock(&glob->lru_lock);

	while (put_count--)
		kref_put(&bo->list_kref, ttm_bo_ref_bug);

	/**
	 * Wait for GPU, then move to system cached.
	 */

	spin_lock(&bo->lock);
	ret = ttm_bo_wait(bo, false, false, false);
	spin_unlock(&bo->lock);

	if (unlikely(ret != 0))
		goto out;

	if ((bo->mem.placement & swap_placement) != swap_placement) {
		struct ttm_mem_reg evict_mem;

		evict_mem = bo->mem;
		evict_mem.mm_node = NULL;
		evict_mem.placement = TTM_PL_FLAG_SYSTEM | TTM_PL_FLAG_CACHED;
		evict_mem.mem_type = TTM_PL_SYSTEM;

		ret = ttm_bo_handle_move_mem(bo, &evict_mem, true,
					     false, false, false);
		if (unlikely(ret != 0))
			goto out;
	}

	ttm_bo_unmap_virtual(bo);

	/**
	 * Swap out. Buffer will be swapped in again as soon as
	 * anyone tries to access a ttm page.
	 */

	if (bo->bdev->driver->swap_notify)
		bo->bdev->driver->swap_notify(bo);

	ret = ttm_tt_swapout(bo->ttm, bo->persistant_swap_storage);
out:

	/**
	 *
	 * Unreserve without putting on LRU to avoid swapping out an
	 * already swapped buffer.
	 */

	atomic_set(&bo->reserved, 0);
	wake_up_all(&bo->event_queue);
	kref_put(&bo->list_kref, ttm_bo_release_list);
	return ret;
}

void ttm_bo_swapout_all(struct ttm_bo_device *bdev)
{
	while (ttm_bo_swapout(&bdev->glob->shrink) == 0)
		;
}
EXPORT_SYMBOL(ttm_bo_swapout_all);<|MERGE_RESOLUTION|>--- conflicted
+++ resolved
@@ -465,8 +465,7 @@
 	}
 
 	if (bo->mem.mm_node) {
-		drm_mm_put_block(bo->mem.mm_node);
-		bo->mem.mm_node = NULL;
+		ttm_bo_mem_put(bo, &bo->mem);
 	}
 
 	atomic_set(&bo->reserved, 0);
@@ -536,11 +535,6 @@
 			list_del_init(&bo->ddestroy);
 			++put_count;
 		}
-<<<<<<< HEAD
-		spin_unlock(&glob->lru_lock);
-		ttm_bo_mem_put(bo, &bo->mem);
-=======
->>>>>>> 6a2a11db
 
 		ttm_bo_cleanup_memtype_use(bo);
 
