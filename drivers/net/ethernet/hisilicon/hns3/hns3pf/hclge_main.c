--- conflicted
+++ resolved
@@ -590,7 +590,6 @@
 			"failed to query mac statistic reg number, ret = %d\n",
 			ret);
 		return ret;
-<<<<<<< HEAD
 	}
 
 	*reg_num = le32_to_cpu(desc.data[0]);
@@ -612,56 +611,6 @@
 		return hclge_mac_update_stats_defective(hdev);
 }
 
-static int hclge_tqps_update_stats(struct hnae3_handle *handle)
-{
-	struct hnae3_knic_private_info *kinfo = &handle->kinfo;
-	struct hclge_vport *vport = hclge_get_vport(handle);
-	struct hclge_dev *hdev = vport->back;
-	struct hnae3_queue *queue;
-	struct hclge_desc desc[1];
-	struct hclge_tqp *tqp;
-	int ret, i;
-
-	for (i = 0; i < kinfo->num_tqps; i++) {
-		queue = handle->kinfo.tqp[i];
-		tqp = container_of(queue, struct hclge_tqp, q);
-		/* command : HCLGE_OPC_QUERY_IGU_STAT */
-		hclge_cmd_setup_basic_desc(&desc[0], HCLGE_OPC_QUERY_RX_STATS,
-					   true);
-
-		desc[0].data[0] = cpu_to_le32(tqp->index);
-		ret = hclge_cmd_send(&hdev->hw, desc, 1);
-		if (ret) {
-			dev_err(&hdev->pdev->dev,
-				"Query tqp stat fail, status = %d,queue = %d\n",
-				ret, i);
-			return ret;
-		}
-		tqp->tqp_stats.rcb_rx_ring_pktnum_rcd +=
-			le32_to_cpu(desc[0].data[1]);
-=======
->>>>>>> 754e0b0e
-	}
-
-	*reg_num = le32_to_cpu(desc.data[0]);
-	if (*reg_num == 0) {
-		dev_err(&hdev->pdev->dev,
-			"mac statistic reg number is invalid!\n");
-		return -ENODATA;
-	}
-
-	return 0;
-}
-
-int hclge_mac_update_stats(struct hclge_dev *hdev)
-{
-	/* The firmware supports the new statistics acquisition method */
-	if (hdev->ae_dev->dev_specs.mac_stats_num)
-		return hclge_mac_update_stats_complete(hdev);
-	else
-		return hclge_mac_update_stats_defective(hdev);
-}
-
 static int hclge_comm_get_count(struct hclge_dev *hdev,
 				const struct hclge_comm_stats_str strs[],
 				u32 size)
@@ -676,23 +625,6 @@
 	return count;
 }
 
-<<<<<<< HEAD
-static int hclge_comm_get_count(struct hclge_dev *hdev,
-				const struct hclge_comm_stats_str strs[],
-				u32 size)
-{
-	int count = 0;
-	u32 i;
-
-	for (i = 0; i < size; i++)
-		if (strs[i].stats_num <= hdev->ae_dev->dev_specs.mac_stats_num)
-			count++;
-
-	return count;
-}
-
-=======
->>>>>>> 754e0b0e
 static u64 *hclge_comm_get_stats(struct hclge_dev *hdev,
 				 const struct hclge_comm_stats_str strs[],
 				 int size, u64 *data)
@@ -703,19 +635,11 @@
 	for (i = 0; i < size; i++) {
 		if (strs[i].stats_num > hdev->ae_dev->dev_specs.mac_stats_num)
 			continue;
-<<<<<<< HEAD
 
 		*buf = HCLGE_STATS_READ(&hdev->mac_stats, strs[i].offset);
 		buf++;
 	}
 
-=======
-
-		*buf = HCLGE_STATS_READ(&hdev->mac_stats, strs[i].offset);
-		buf++;
-	}
-
->>>>>>> 754e0b0e
 	return buf;
 }
 
@@ -826,11 +750,7 @@
 	} else if (stringset == ETH_SS_STATS) {
 		count = hclge_comm_get_count(hdev, g_mac_stats_string,
 					     ARRAY_SIZE(g_mac_stats_string)) +
-<<<<<<< HEAD
-			hclge_tqps_get_sset_count(handle, stringset);
-=======
 			hclge_comm_tqps_get_sset_count(handle);
->>>>>>> 754e0b0e
 	}
 
 	return count;
