# SPDX-License-Identifier: GPL-2.0-only
#
# Makefile for the Microchip Lan966x network device drivers.
#

obj-$(CONFIG_LAN966X_SWITCH) += lan966x-switch.o

lan966x-switch-objs  := lan966x_main.o lan966x_phylink.o lan966x_port.o \
			lan966x_mac.o lan966x_ethtool.o lan966x_switchdev.o \
			lan966x_vlan.o lan966x_fdb.o lan966x_mdb.o \
<<<<<<< HEAD
			lan966x_ptp.o
=======
			lan966x_ptp.o lan966x_fdma.o
>>>>>>> 88084a3d
<|MERGE_RESOLUTION|>--- conflicted
+++ resolved
@@ -8,8 +8,4 @@
 lan966x-switch-objs  := lan966x_main.o lan966x_phylink.o lan966x_port.o \
 			lan966x_mac.o lan966x_ethtool.o lan966x_switchdev.o \
 			lan966x_vlan.o lan966x_fdb.o lan966x_mdb.o \
-<<<<<<< HEAD
-			lan966x_ptp.o
-=======
-			lan966x_ptp.o lan966x_fdma.o
->>>>>>> 88084a3d
+			lan966x_ptp.o lan966x_fdma.o