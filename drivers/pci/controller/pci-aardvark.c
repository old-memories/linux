// SPDX-License-Identifier: GPL-2.0
/*
 * Driver for the Aardvark PCIe controller, used on Marvell Armada
 * 3700.
 *
 * Copyright (C) 2016 Marvell
 *
 * Author: Hezi Shahmoon <hezi.shahmoon@marvell.com>
 */

#include <linux/delay.h>
#include <linux/gpio/consumer.h>
#include <linux/interrupt.h>
#include <linux/irq.h>
#include <linux/irqdomain.h>
#include <linux/kernel.h>
#include <linux/module.h>
#include <linux/pci.h>
#include <linux/pci-ecam.h>
#include <linux/init.h>
#include <linux/phy/phy.h>
#include <linux/platform_device.h>
#include <linux/msi.h>
#include <linux/of_address.h>
#include <linux/of_gpio.h>
#include <linux/of_pci.h>

#include "../pci.h"
#include "../pci-bridge-emul.h"

/* PCIe core registers */
#define PCIE_CORE_DEV_ID_REG					0x0
#define PCIE_CORE_CMD_STATUS_REG				0x4
#define PCIE_CORE_DEV_REV_REG					0x8
#define PCIE_CORE_EXP_ROM_BAR_REG				0x30
#define PCIE_CORE_PCIEXP_CAP					0xc0
#define PCIE_CORE_ERR_CAPCTL_REG				0x118
#define     PCIE_CORE_ERR_CAPCTL_ECRC_CHK_TX			BIT(5)
#define     PCIE_CORE_ERR_CAPCTL_ECRC_CHK_TX_EN			BIT(6)
#define     PCIE_CORE_ERR_CAPCTL_ECRC_CHCK			BIT(7)
#define     PCIE_CORE_ERR_CAPCTL_ECRC_CHCK_RCV			BIT(8)
#define     PCIE_CORE_INT_A_ASSERT_ENABLE			1
#define     PCIE_CORE_INT_B_ASSERT_ENABLE			2
#define     PCIE_CORE_INT_C_ASSERT_ENABLE			3
#define     PCIE_CORE_INT_D_ASSERT_ENABLE			4
/* PIO registers base address and register offsets */
#define PIO_BASE_ADDR				0x4000
#define PIO_CTRL				(PIO_BASE_ADDR + 0x0)
#define   PIO_CTRL_TYPE_MASK			GENMASK(3, 0)
#define   PIO_CTRL_ADDR_WIN_DISABLE		BIT(24)
#define PIO_STAT				(PIO_BASE_ADDR + 0x4)
#define   PIO_COMPLETION_STATUS_SHIFT		7
#define   PIO_COMPLETION_STATUS_MASK		GENMASK(9, 7)
#define   PIO_COMPLETION_STATUS_OK		0
#define   PIO_COMPLETION_STATUS_UR		1
#define   PIO_COMPLETION_STATUS_CRS		2
#define   PIO_COMPLETION_STATUS_CA		4
#define   PIO_NON_POSTED_REQ			BIT(10)
#define   PIO_ERR_STATUS			BIT(11)
#define PIO_ADDR_LS				(PIO_BASE_ADDR + 0x8)
#define PIO_ADDR_MS				(PIO_BASE_ADDR + 0xc)
#define PIO_WR_DATA				(PIO_BASE_ADDR + 0x10)
#define PIO_WR_DATA_STRB			(PIO_BASE_ADDR + 0x14)
#define PIO_RD_DATA				(PIO_BASE_ADDR + 0x18)
#define PIO_START				(PIO_BASE_ADDR + 0x1c)
#define PIO_ISR					(PIO_BASE_ADDR + 0x20)
#define PIO_ISRM				(PIO_BASE_ADDR + 0x24)

/* Aardvark Control registers */
#define CONTROL_BASE_ADDR			0x4800
#define PCIE_CORE_CTRL0_REG			(CONTROL_BASE_ADDR + 0x0)
#define     PCIE_GEN_SEL_MSK			0x3
#define     PCIE_GEN_SEL_SHIFT			0x0
#define     SPEED_GEN_1				0
#define     SPEED_GEN_2				1
#define     SPEED_GEN_3				2
#define     IS_RC_MSK				1
#define     IS_RC_SHIFT				2
#define     LANE_CNT_MSK			0x18
#define     LANE_CNT_SHIFT			0x3
#define     LANE_COUNT_1			(0 << LANE_CNT_SHIFT)
#define     LANE_COUNT_2			(1 << LANE_CNT_SHIFT)
#define     LANE_COUNT_4			(2 << LANE_CNT_SHIFT)
#define     LANE_COUNT_8			(3 << LANE_CNT_SHIFT)
#define     LINK_TRAINING_EN			BIT(6)
#define     LEGACY_INTA				BIT(28)
#define     LEGACY_INTB				BIT(29)
#define     LEGACY_INTC				BIT(30)
#define     LEGACY_INTD				BIT(31)
#define PCIE_CORE_CTRL1_REG			(CONTROL_BASE_ADDR + 0x4)
#define     HOT_RESET_GEN			BIT(0)
#define PCIE_CORE_CTRL2_REG			(CONTROL_BASE_ADDR + 0x8)
#define     PCIE_CORE_CTRL2_RESERVED		0x7
#define     PCIE_CORE_CTRL2_TD_ENABLE		BIT(4)
#define     PCIE_CORE_CTRL2_STRICT_ORDER_ENABLE	BIT(5)
#define     PCIE_CORE_CTRL2_OB_WIN_ENABLE	BIT(6)
#define     PCIE_CORE_CTRL2_MSI_ENABLE		BIT(10)
#define PCIE_CORE_REF_CLK_REG			(CONTROL_BASE_ADDR + 0x14)
#define     PCIE_CORE_REF_CLK_TX_ENABLE		BIT(1)
#define     PCIE_CORE_REF_CLK_RX_ENABLE		BIT(2)
#define PCIE_MSG_LOG_REG			(CONTROL_BASE_ADDR + 0x30)
#define PCIE_ISR0_REG				(CONTROL_BASE_ADDR + 0x40)
#define PCIE_MSG_PM_PME_MASK			BIT(7)
#define PCIE_ISR0_MASK_REG			(CONTROL_BASE_ADDR + 0x44)
#define     PCIE_ISR0_MSI_INT_PENDING		BIT(24)
#define     PCIE_ISR0_INTX_ASSERT(val)		BIT(16 + (val))
#define     PCIE_ISR0_INTX_DEASSERT(val)	BIT(20 + (val))
#define     PCIE_ISR0_ALL_MASK			GENMASK(31, 0)
#define PCIE_ISR1_REG				(CONTROL_BASE_ADDR + 0x48)
#define PCIE_ISR1_MASK_REG			(CONTROL_BASE_ADDR + 0x4C)
#define     PCIE_ISR1_POWER_STATE_CHANGE	BIT(4)
#define     PCIE_ISR1_FLUSH			BIT(5)
#define     PCIE_ISR1_INTX_ASSERT(val)		BIT(8 + (val))
#define     PCIE_ISR1_ALL_MASK			GENMASK(31, 0)
#define PCIE_MSI_ADDR_LOW_REG			(CONTROL_BASE_ADDR + 0x50)
#define PCIE_MSI_ADDR_HIGH_REG			(CONTROL_BASE_ADDR + 0x54)
#define PCIE_MSI_STATUS_REG			(CONTROL_BASE_ADDR + 0x58)
#define PCIE_MSI_MASK_REG			(CONTROL_BASE_ADDR + 0x5C)
#define PCIE_MSI_PAYLOAD_REG			(CONTROL_BASE_ADDR + 0x9C)
#define     PCIE_MSI_DATA_MASK			GENMASK(15, 0)

/* PCIe window configuration */
#define OB_WIN_BASE_ADDR			0x4c00
#define OB_WIN_BLOCK_SIZE			0x20
#define OB_WIN_COUNT				8
#define OB_WIN_REG_ADDR(win, offset)		(OB_WIN_BASE_ADDR + \
						 OB_WIN_BLOCK_SIZE * (win) + \
						 (offset))
#define OB_WIN_MATCH_LS(win)			OB_WIN_REG_ADDR(win, 0x00)
#define     OB_WIN_ENABLE			BIT(0)
#define OB_WIN_MATCH_MS(win)			OB_WIN_REG_ADDR(win, 0x04)
#define OB_WIN_REMAP_LS(win)			OB_WIN_REG_ADDR(win, 0x08)
#define OB_WIN_REMAP_MS(win)			OB_WIN_REG_ADDR(win, 0x0c)
#define OB_WIN_MASK_LS(win)			OB_WIN_REG_ADDR(win, 0x10)
#define OB_WIN_MASK_MS(win)			OB_WIN_REG_ADDR(win, 0x14)
#define OB_WIN_ACTIONS(win)			OB_WIN_REG_ADDR(win, 0x18)
#define OB_WIN_DEFAULT_ACTIONS			(OB_WIN_ACTIONS(OB_WIN_COUNT-1) + 0x4)
#define     OB_WIN_FUNC_NUM_MASK		GENMASK(31, 24)
#define     OB_WIN_FUNC_NUM_SHIFT		24
#define     OB_WIN_FUNC_NUM_ENABLE		BIT(23)
#define     OB_WIN_BUS_NUM_BITS_MASK		GENMASK(22, 20)
#define     OB_WIN_BUS_NUM_BITS_SHIFT		20
#define     OB_WIN_MSG_CODE_ENABLE		BIT(22)
#define     OB_WIN_MSG_CODE_MASK		GENMASK(21, 14)
#define     OB_WIN_MSG_CODE_SHIFT		14
#define     OB_WIN_MSG_PAYLOAD_LEN		BIT(12)
#define     OB_WIN_ATTR_ENABLE			BIT(11)
#define     OB_WIN_ATTR_TC_MASK			GENMASK(10, 8)
#define     OB_WIN_ATTR_TC_SHIFT		8
#define     OB_WIN_ATTR_RELAXED			BIT(7)
#define     OB_WIN_ATTR_NOSNOOP			BIT(6)
#define     OB_WIN_ATTR_POISON			BIT(5)
#define     OB_WIN_ATTR_IDO			BIT(4)
#define     OB_WIN_TYPE_MASK			GENMASK(3, 0)
#define     OB_WIN_TYPE_SHIFT			0
#define     OB_WIN_TYPE_MEM			0x0
#define     OB_WIN_TYPE_IO			0x4
#define     OB_WIN_TYPE_CONFIG_TYPE0		0x8
#define     OB_WIN_TYPE_CONFIG_TYPE1		0x9
#define     OB_WIN_TYPE_MSG			0xc

/* LMI registers base address and register offsets */
#define LMI_BASE_ADDR				0x6000
#define CFG_REG					(LMI_BASE_ADDR + 0x0)
#define     LTSSM_SHIFT				24
#define     LTSSM_MASK				0x3f
#define     RC_BAR_CONFIG			0x300

/* LTSSM values in CFG_REG */
enum {
	LTSSM_DETECT_QUIET			= 0x0,
	LTSSM_DETECT_ACTIVE			= 0x1,
	LTSSM_POLLING_ACTIVE			= 0x2,
	LTSSM_POLLING_COMPLIANCE		= 0x3,
	LTSSM_POLLING_CONFIGURATION		= 0x4,
	LTSSM_CONFIG_LINKWIDTH_START		= 0x5,
	LTSSM_CONFIG_LINKWIDTH_ACCEPT		= 0x6,
	LTSSM_CONFIG_LANENUM_ACCEPT		= 0x7,
	LTSSM_CONFIG_LANENUM_WAIT		= 0x8,
	LTSSM_CONFIG_COMPLETE			= 0x9,
	LTSSM_CONFIG_IDLE			= 0xa,
	LTSSM_RECOVERY_RCVR_LOCK		= 0xb,
	LTSSM_RECOVERY_SPEED			= 0xc,
	LTSSM_RECOVERY_RCVR_CFG			= 0xd,
	LTSSM_RECOVERY_IDLE			= 0xe,
	LTSSM_L0				= 0x10,
	LTSSM_RX_L0S_ENTRY			= 0x11,
	LTSSM_RX_L0S_IDLE			= 0x12,
	LTSSM_RX_L0S_FTS			= 0x13,
	LTSSM_TX_L0S_ENTRY			= 0x14,
	LTSSM_TX_L0S_IDLE			= 0x15,
	LTSSM_TX_L0S_FTS			= 0x16,
	LTSSM_L1_ENTRY				= 0x17,
	LTSSM_L1_IDLE				= 0x18,
	LTSSM_L2_IDLE				= 0x19,
	LTSSM_L2_TRANSMIT_WAKE			= 0x1a,
	LTSSM_DISABLED				= 0x20,
	LTSSM_LOOPBACK_ENTRY_MASTER		= 0x21,
	LTSSM_LOOPBACK_ACTIVE_MASTER		= 0x22,
	LTSSM_LOOPBACK_EXIT_MASTER		= 0x23,
	LTSSM_LOOPBACK_ENTRY_SLAVE		= 0x24,
	LTSSM_LOOPBACK_ACTIVE_SLAVE		= 0x25,
	LTSSM_LOOPBACK_EXIT_SLAVE		= 0x26,
	LTSSM_HOT_RESET				= 0x27,
	LTSSM_RECOVERY_EQUALIZATION_PHASE0	= 0x28,
	LTSSM_RECOVERY_EQUALIZATION_PHASE1	= 0x29,
	LTSSM_RECOVERY_EQUALIZATION_PHASE2	= 0x2a,
	LTSSM_RECOVERY_EQUALIZATION_PHASE3	= 0x2b,
};

#define VENDOR_ID_REG				(LMI_BASE_ADDR + 0x44)

/* PCIe core controller registers */
#define CTRL_CORE_BASE_ADDR			0x18000
#define CTRL_CONFIG_REG				(CTRL_CORE_BASE_ADDR + 0x0)
#define     CTRL_MODE_SHIFT			0x0
#define     CTRL_MODE_MASK			0x1
#define     PCIE_CORE_MODE_DIRECT		0x0
#define     PCIE_CORE_MODE_COMMAND		0x1

/* PCIe Central Interrupts Registers */
#define CENTRAL_INT_BASE_ADDR			0x1b000
#define HOST_CTRL_INT_STATUS_REG		(CENTRAL_INT_BASE_ADDR + 0x0)
#define HOST_CTRL_INT_MASK_REG			(CENTRAL_INT_BASE_ADDR + 0x4)
#define     PCIE_IRQ_CMDQ_INT			BIT(0)
#define     PCIE_IRQ_MSI_STATUS_INT		BIT(1)
#define     PCIE_IRQ_CMD_SENT_DONE		BIT(3)
#define     PCIE_IRQ_DMA_INT			BIT(4)
#define     PCIE_IRQ_IB_DXFERDONE		BIT(5)
#define     PCIE_IRQ_OB_DXFERDONE		BIT(6)
#define     PCIE_IRQ_OB_RXFERDONE		BIT(7)
#define     PCIE_IRQ_COMPQ_INT			BIT(12)
#define     PCIE_IRQ_DIR_RD_DDR_DET		BIT(13)
#define     PCIE_IRQ_DIR_WR_DDR_DET		BIT(14)
#define     PCIE_IRQ_CORE_INT			BIT(16)
#define     PCIE_IRQ_CORE_INT_PIO		BIT(17)
#define     PCIE_IRQ_DPMU_INT			BIT(18)
#define     PCIE_IRQ_PCIE_MIS_INT		BIT(19)
#define     PCIE_IRQ_MSI_INT1_DET		BIT(20)
#define     PCIE_IRQ_MSI_INT2_DET		BIT(21)
#define     PCIE_IRQ_RC_DBELL_DET		BIT(22)
#define     PCIE_IRQ_EP_STATUS			BIT(23)
#define     PCIE_IRQ_ALL_MASK			GENMASK(31, 0)
#define     PCIE_IRQ_ENABLE_INTS_MASK		PCIE_IRQ_CORE_INT

/* Transaction types */
#define PCIE_CONFIG_RD_TYPE0			0x8
#define PCIE_CONFIG_RD_TYPE1			0x9
#define PCIE_CONFIG_WR_TYPE0			0xa
#define PCIE_CONFIG_WR_TYPE1			0xb

#define PIO_RETRY_CNT			750000 /* 1.5 s */
#define PIO_RETRY_DELAY			2 /* 2 us*/

#define LINK_WAIT_MAX_RETRIES		10
#define LINK_WAIT_USLEEP_MIN		90000
#define LINK_WAIT_USLEEP_MAX		100000
#define RETRAIN_WAIT_MAX_RETRIES	10
#define RETRAIN_WAIT_USLEEP_US		2000

#define MSI_IRQ_NUM			32

#define CFG_RD_CRS_VAL			0xffff0001

struct advk_pcie {
	struct platform_device *pdev;
	void __iomem *base;
	struct {
		phys_addr_t match;
		phys_addr_t remap;
		phys_addr_t mask;
		u32 actions;
	} wins[OB_WIN_COUNT];
	u8 wins_count;
	struct irq_domain *irq_domain;
	struct irq_chip irq_chip;
	raw_spinlock_t irq_lock;
	struct irq_domain *msi_domain;
	struct irq_domain *msi_inner_domain;
	struct irq_chip msi_bottom_irq_chip;
	struct irq_chip msi_irq_chip;
	struct msi_domain_info msi_domain_info;
	DECLARE_BITMAP(msi_used, MSI_IRQ_NUM);
	struct mutex msi_used_lock;
	u16 msi_msg;
	int link_gen;
	struct pci_bridge_emul bridge;
	struct gpio_desc *reset_gpio;
	struct phy *phy;
};

static inline void advk_writel(struct advk_pcie *pcie, u32 val, u64 reg)
{
	writel(val, pcie->base + reg);
}

static inline u32 advk_readl(struct advk_pcie *pcie, u64 reg)
{
	return readl(pcie->base + reg);
}

static u8 advk_pcie_ltssm_state(struct advk_pcie *pcie)
{
	u32 val;
	u8 ltssm_state;

	val = advk_readl(pcie, CFG_REG);
	ltssm_state = (val >> LTSSM_SHIFT) & LTSSM_MASK;
	return ltssm_state;
}

static inline bool advk_pcie_link_up(struct advk_pcie *pcie)
{
	/* check if LTSSM is in normal operation - some L* state */
	u8 ltssm_state = advk_pcie_ltssm_state(pcie);
	return ltssm_state >= LTSSM_L0 && ltssm_state < LTSSM_DISABLED;
}

static inline bool advk_pcie_link_active(struct advk_pcie *pcie)
{
	/*
	 * According to PCIe Base specification 3.0, Table 4-14: Link
	 * Status Mapped to the LTSSM, and 4.2.6.3.6 Configuration.Idle
	 * is Link Up mapped to LTSSM Configuration.Idle, Recovery, L0,
	 * L0s, L1 and L2 states. And according to 3.2.1. Data Link
	 * Control and Management State Machine Rules is DL Up status
	 * reported in DL Active state.
	 */
	u8 ltssm_state = advk_pcie_ltssm_state(pcie);
	return ltssm_state >= LTSSM_CONFIG_IDLE && ltssm_state < LTSSM_DISABLED;
}

static inline bool advk_pcie_link_training(struct advk_pcie *pcie)
{
	/*
	 * According to PCIe Base specification 3.0, Table 4-14: Link
	 * Status Mapped to the LTSSM is Link Training mapped to LTSSM
	 * Configuration and Recovery states.
	 */
	u8 ltssm_state = advk_pcie_ltssm_state(pcie);
	return ((ltssm_state >= LTSSM_CONFIG_LINKWIDTH_START &&
		 ltssm_state < LTSSM_L0) ||
		(ltssm_state >= LTSSM_RECOVERY_EQUALIZATION_PHASE0 &&
		 ltssm_state <= LTSSM_RECOVERY_EQUALIZATION_PHASE3));
}

static int advk_pcie_wait_for_link(struct advk_pcie *pcie)
{
	int retries;

	/* check if the link is up or not */
	for (retries = 0; retries < LINK_WAIT_MAX_RETRIES; retries++) {
		if (advk_pcie_link_up(pcie))
			return 0;

		usleep_range(LINK_WAIT_USLEEP_MIN, LINK_WAIT_USLEEP_MAX);
	}

	return -ETIMEDOUT;
}

static void advk_pcie_wait_for_retrain(struct advk_pcie *pcie)
{
	size_t retries;

	for (retries = 0; retries < RETRAIN_WAIT_MAX_RETRIES; ++retries) {
		if (advk_pcie_link_training(pcie))
			break;
		udelay(RETRAIN_WAIT_USLEEP_US);
	}
}

static void advk_pcie_issue_perst(struct advk_pcie *pcie)
{
	if (!pcie->reset_gpio)
		return;

	/* 10ms delay is needed for some cards */
	dev_info(&pcie->pdev->dev, "issuing PERST via reset GPIO for 10ms\n");
	gpiod_set_value_cansleep(pcie->reset_gpio, 1);
	usleep_range(10000, 11000);
	gpiod_set_value_cansleep(pcie->reset_gpio, 0);
}

static void advk_pcie_train_link(struct advk_pcie *pcie)
{
	struct device *dev = &pcie->pdev->dev;
	u32 reg;
	int ret;

	/*
	 * Setup PCIe rev / gen compliance based on device tree property
	 * 'max-link-speed' which also forces maximal link speed.
	 */
	reg = advk_readl(pcie, PCIE_CORE_CTRL0_REG);
	reg &= ~PCIE_GEN_SEL_MSK;
	if (pcie->link_gen == 3)
		reg |= SPEED_GEN_3;
	else if (pcie->link_gen == 2)
		reg |= SPEED_GEN_2;
	else
		reg |= SPEED_GEN_1;
	advk_writel(pcie, reg, PCIE_CORE_CTRL0_REG);

	/*
	 * Set maximal link speed value also into PCIe Link Control 2 register.
	 * Armada 3700 Functional Specification says that default value is based
	 * on SPEED_GEN but tests showed that default value is always 8.0 GT/s.
	 */
	reg = advk_readl(pcie, PCIE_CORE_PCIEXP_CAP + PCI_EXP_LNKCTL2);
	reg &= ~PCI_EXP_LNKCTL2_TLS;
	if (pcie->link_gen == 3)
		reg |= PCI_EXP_LNKCTL2_TLS_8_0GT;
	else if (pcie->link_gen == 2)
		reg |= PCI_EXP_LNKCTL2_TLS_5_0GT;
	else
		reg |= PCI_EXP_LNKCTL2_TLS_2_5GT;
	advk_writel(pcie, reg, PCIE_CORE_PCIEXP_CAP + PCI_EXP_LNKCTL2);

	/* Enable link training after selecting PCIe generation */
	reg = advk_readl(pcie, PCIE_CORE_CTRL0_REG);
	reg |= LINK_TRAINING_EN;
	advk_writel(pcie, reg, PCIE_CORE_CTRL0_REG);

	/*
	 * Reset PCIe card via PERST# signal. Some cards are not detected
	 * during link training when they are in some non-initial state.
	 */
	advk_pcie_issue_perst(pcie);

	/*
	 * PERST# signal could have been asserted by pinctrl subsystem before
	 * probe() callback has been called or issued explicitly by reset gpio
	 * function advk_pcie_issue_perst(), making the endpoint going into
	 * fundamental reset. As required by PCI Express spec (PCI Express
	 * Base Specification, REV. 4.0 PCI Express, February 19 2014, 6.6.1
	 * Conventional Reset) a delay for at least 100ms after such a reset
	 * before sending a Configuration Request to the device is needed.
	 * So wait until PCIe link is up. Function advk_pcie_wait_for_link()
	 * waits for link at least 900ms.
	 */
	ret = advk_pcie_wait_for_link(pcie);
	if (ret < 0)
		dev_err(dev, "link never came up\n");
	else
		dev_info(dev, "link up\n");
}

/*
 * Set PCIe address window register which could be used for memory
 * mapping.
 */
static void advk_pcie_set_ob_win(struct advk_pcie *pcie, u8 win_num,
				 phys_addr_t match, phys_addr_t remap,
				 phys_addr_t mask, u32 actions)
{
	advk_writel(pcie, OB_WIN_ENABLE |
			  lower_32_bits(match), OB_WIN_MATCH_LS(win_num));
	advk_writel(pcie, upper_32_bits(match), OB_WIN_MATCH_MS(win_num));
	advk_writel(pcie, lower_32_bits(remap), OB_WIN_REMAP_LS(win_num));
	advk_writel(pcie, upper_32_bits(remap), OB_WIN_REMAP_MS(win_num));
	advk_writel(pcie, lower_32_bits(mask), OB_WIN_MASK_LS(win_num));
	advk_writel(pcie, upper_32_bits(mask), OB_WIN_MASK_MS(win_num));
	advk_writel(pcie, actions, OB_WIN_ACTIONS(win_num));
}

static void advk_pcie_disable_ob_win(struct advk_pcie *pcie, u8 win_num)
{
	advk_writel(pcie, 0, OB_WIN_MATCH_LS(win_num));
	advk_writel(pcie, 0, OB_WIN_MATCH_MS(win_num));
	advk_writel(pcie, 0, OB_WIN_REMAP_LS(win_num));
	advk_writel(pcie, 0, OB_WIN_REMAP_MS(win_num));
	advk_writel(pcie, 0, OB_WIN_MASK_LS(win_num));
	advk_writel(pcie, 0, OB_WIN_MASK_MS(win_num));
	advk_writel(pcie, 0, OB_WIN_ACTIONS(win_num));
}

static void advk_pcie_setup_hw(struct advk_pcie *pcie)
{
	u32 reg;
	int i;

	/*
	 * Configure PCIe Reference clock. Direction is from the PCIe
	 * controller to the endpoint card, so enable transmitting of
	 * Reference clock differential signal off-chip and disable
	 * receiving off-chip differential signal.
	 */
	reg = advk_readl(pcie, PCIE_CORE_REF_CLK_REG);
	reg |= PCIE_CORE_REF_CLK_TX_ENABLE;
	reg &= ~PCIE_CORE_REF_CLK_RX_ENABLE;
	advk_writel(pcie, reg, PCIE_CORE_REF_CLK_REG);

	/* Set to Direct mode */
	reg = advk_readl(pcie, CTRL_CONFIG_REG);
	reg &= ~(CTRL_MODE_MASK << CTRL_MODE_SHIFT);
	reg |= ((PCIE_CORE_MODE_DIRECT & CTRL_MODE_MASK) << CTRL_MODE_SHIFT);
	advk_writel(pcie, reg, CTRL_CONFIG_REG);

	/* Set PCI global control register to RC mode */
	reg = advk_readl(pcie, PCIE_CORE_CTRL0_REG);
	reg |= (IS_RC_MSK << IS_RC_SHIFT);
	advk_writel(pcie, reg, PCIE_CORE_CTRL0_REG);

	/*
	 * Replace incorrect PCI vendor id value 0x1b4b by correct value 0x11ab.
	 * VENDOR_ID_REG contains vendor id in low 16 bits and subsystem vendor
	 * id in high 16 bits. Updating this register changes readback value of
	 * read-only vendor id bits in PCIE_CORE_DEV_ID_REG register. Workaround
	 * for erratum 4.1: "The value of device and vendor ID is incorrect".
	 */
	reg = (PCI_VENDOR_ID_MARVELL << 16) | PCI_VENDOR_ID_MARVELL;
	advk_writel(pcie, reg, VENDOR_ID_REG);

	/*
	 * Change Class Code of PCI Bridge device to PCI Bridge (0x600400),
	 * because the default value is Mass storage controller (0x010400).
	 *
	 * Note that this Aardvark PCI Bridge does not have compliant Type 1
	 * Configuration Space and it even cannot be accessed via Aardvark's
	 * PCI config space access method. Something like config space is
	 * available in internal Aardvark registers starting at offset 0x0
	 * and is reported as Type 0. In range 0x10 - 0x34 it has totally
	 * different registers.
	 *
	 * Therefore driver uses emulation of PCI Bridge which emulates
	 * access to configuration space via internal Aardvark registers or
	 * emulated configuration buffer.
	 */
	reg = advk_readl(pcie, PCIE_CORE_DEV_REV_REG);
	reg &= ~0xffffff00;
	reg |= (PCI_CLASS_BRIDGE_PCI << 8) << 8;
	advk_writel(pcie, reg, PCIE_CORE_DEV_REV_REG);

	/* Disable Root Bridge I/O space, memory space and bus mastering */
	reg = advk_readl(pcie, PCIE_CORE_CMD_STATUS_REG);
	reg &= ~(PCI_COMMAND_IO | PCI_COMMAND_MEMORY | PCI_COMMAND_MASTER);
	advk_writel(pcie, reg, PCIE_CORE_CMD_STATUS_REG);

	/* Set Advanced Error Capabilities and Control PF0 register */
	reg = PCIE_CORE_ERR_CAPCTL_ECRC_CHK_TX |
		PCIE_CORE_ERR_CAPCTL_ECRC_CHK_TX_EN |
		PCIE_CORE_ERR_CAPCTL_ECRC_CHCK |
		PCIE_CORE_ERR_CAPCTL_ECRC_CHCK_RCV;
	advk_writel(pcie, reg, PCIE_CORE_ERR_CAPCTL_REG);

	/* Set PCIe Device Control register */
	reg = advk_readl(pcie, PCIE_CORE_PCIEXP_CAP + PCI_EXP_DEVCTL);
	reg &= ~PCI_EXP_DEVCTL_RELAX_EN;
	reg &= ~PCI_EXP_DEVCTL_NOSNOOP_EN;
	reg &= ~PCI_EXP_DEVCTL_PAYLOAD;
	reg &= ~PCI_EXP_DEVCTL_READRQ;
	reg |= PCI_EXP_DEVCTL_PAYLOAD_512B;
	reg |= PCI_EXP_DEVCTL_READRQ_512B;
	advk_writel(pcie, reg, PCIE_CORE_PCIEXP_CAP + PCI_EXP_DEVCTL);

	/* Program PCIe Control 2 to disable strict ordering */
	reg = PCIE_CORE_CTRL2_RESERVED |
		PCIE_CORE_CTRL2_TD_ENABLE;
	advk_writel(pcie, reg, PCIE_CORE_CTRL2_REG);

	/* Set lane X1 */
	reg = advk_readl(pcie, PCIE_CORE_CTRL0_REG);
	reg &= ~LANE_CNT_MSK;
	reg |= LANE_COUNT_1;
	advk_writel(pcie, reg, PCIE_CORE_CTRL0_REG);

	/* Enable MSI */
	reg = advk_readl(pcie, PCIE_CORE_CTRL2_REG);
	reg |= PCIE_CORE_CTRL2_MSI_ENABLE;
	advk_writel(pcie, reg, PCIE_CORE_CTRL2_REG);

	/* Clear all interrupts */
	advk_writel(pcie, PCIE_ISR0_ALL_MASK, PCIE_ISR0_REG);
	advk_writel(pcie, PCIE_ISR1_ALL_MASK, PCIE_ISR1_REG);
	advk_writel(pcie, PCIE_IRQ_ALL_MASK, HOST_CTRL_INT_STATUS_REG);

	/* Disable All ISR0/1 Sources */
	reg = PCIE_ISR0_ALL_MASK;
	reg &= ~PCIE_ISR0_MSI_INT_PENDING;
	advk_writel(pcie, reg, PCIE_ISR0_MASK_REG);

	advk_writel(pcie, PCIE_ISR1_ALL_MASK, PCIE_ISR1_MASK_REG);

	/* Unmask all MSIs */
	advk_writel(pcie, 0, PCIE_MSI_MASK_REG);

	/* Enable summary interrupt for GIC SPI source */
	reg = PCIE_IRQ_ALL_MASK & (~PCIE_IRQ_ENABLE_INTS_MASK);
	advk_writel(pcie, reg, HOST_CTRL_INT_MASK_REG);

	/*
	 * Enable AXI address window location generation:
	 * When it is enabled, the default outbound window
	 * configurations (Default User Field: 0xD0074CFC)
	 * are used to transparent address translation for
	 * the outbound transactions. Thus, PCIe address
	 * windows are not required for transparent memory
	 * access when default outbound window configuration
	 * is set for memory access.
	 */
	reg = advk_readl(pcie, PCIE_CORE_CTRL2_REG);
	reg |= PCIE_CORE_CTRL2_OB_WIN_ENABLE;
	advk_writel(pcie, reg, PCIE_CORE_CTRL2_REG);

	/*
	 * Set memory access in Default User Field so it
	 * is not required to configure PCIe address for
	 * transparent memory access.
	 */
	advk_writel(pcie, OB_WIN_TYPE_MEM, OB_WIN_DEFAULT_ACTIONS);

	/*
	 * Bypass the address window mapping for PIO:
	 * Since PIO access already contains all required
	 * info over AXI interface by PIO registers, the
	 * address window is not required.
	 */
	reg = advk_readl(pcie, PIO_CTRL);
	reg |= PIO_CTRL_ADDR_WIN_DISABLE;
	advk_writel(pcie, reg, PIO_CTRL);

	/*
	 * Configure PCIe address windows for non-memory or
	 * non-transparent access as by default PCIe uses
	 * transparent memory access.
	 */
	for (i = 0; i < pcie->wins_count; i++)
		advk_pcie_set_ob_win(pcie, i,
				     pcie->wins[i].match, pcie->wins[i].remap,
				     pcie->wins[i].mask, pcie->wins[i].actions);

	/* Disable remaining PCIe outbound windows */
	for (i = pcie->wins_count; i < OB_WIN_COUNT; i++)
		advk_pcie_disable_ob_win(pcie, i);

	advk_pcie_train_link(pcie);
}

static int advk_pcie_check_pio_status(struct advk_pcie *pcie, bool allow_crs, u32 *val)
{
	struct device *dev = &pcie->pdev->dev;
	u32 reg;
	unsigned int status;
	char *strcomp_status, *str_posted;
	int ret;

	reg = advk_readl(pcie, PIO_STAT);
	status = (reg & PIO_COMPLETION_STATUS_MASK) >>
		PIO_COMPLETION_STATUS_SHIFT;

	/*
	 * According to HW spec, the PIO status check sequence as below:
	 * 1) even if COMPLETION_STATUS(bit9:7) indicates successful,
	 *    it still needs to check Error Status(bit11), only when this bit
	 *    indicates no error happen, the operation is successful.
	 * 2) value Unsupported Request(1) of COMPLETION_STATUS(bit9:7) only
	 *    means a PIO write error, and for PIO read it is successful with
	 *    a read value of 0xFFFFFFFF.
	 * 3) value Completion Retry Status(CRS) of COMPLETION_STATUS(bit9:7)
	 *    only means a PIO write error, and for PIO read it is successful
	 *    with a read value of 0xFFFF0001.
	 * 4) value Completer Abort (CA) of COMPLETION_STATUS(bit9:7) means
	 *    error for both PIO read and PIO write operation.
	 * 5) other errors are indicated as 'unknown'.
	 */
	switch (status) {
	case PIO_COMPLETION_STATUS_OK:
		if (reg & PIO_ERR_STATUS) {
			strcomp_status = "COMP_ERR";
			ret = -EFAULT;
			break;
		}
		/* Get the read result */
		if (val)
			*val = advk_readl(pcie, PIO_RD_DATA);
		/* No error */
		strcomp_status = NULL;
		ret = 0;
		break;
	case PIO_COMPLETION_STATUS_UR:
		strcomp_status = "UR";
		ret = -EOPNOTSUPP;
		break;
	case PIO_COMPLETION_STATUS_CRS:
		if (allow_crs && val) {
			/* PCIe r4.0, sec 2.3.2, says:
			 * If CRS Software Visibility is enabled:
			 * For a Configuration Read Request that includes both
			 * bytes of the Vendor ID field of a device Function's
			 * Configuration Space Header, the Root Complex must
			 * complete the Request to the host by returning a
			 * read-data value of 0001h for the Vendor ID field and
			 * all '1's for any additional bytes included in the
			 * request.
			 *
			 * So CRS in this case is not an error status.
			 */
			*val = CFG_RD_CRS_VAL;
			strcomp_status = NULL;
			ret = 0;
			break;
		}
		/* PCIe r4.0, sec 2.3.2, says:
		 * If CRS Software Visibility is not enabled, the Root Complex
		 * must re-issue the Configuration Request as a new Request.
		 * If CRS Software Visibility is enabled: For a Configuration
		 * Write Request or for any other Configuration Read Request,
		 * the Root Complex must re-issue the Configuration Request as
		 * a new Request.
		 * A Root Complex implementation may choose to limit the number
		 * of Configuration Request/CRS Completion Status loops before
		 * determining that something is wrong with the target of the
		 * Request and taking appropriate action, e.g., complete the
		 * Request to the host as a failed transaction.
		 *
		 * So return -EAGAIN and caller (pci-aardvark.c driver) will
		 * re-issue request again up to the PIO_RETRY_CNT retries.
		 */
		strcomp_status = "CRS";
		ret = -EAGAIN;
		break;
	case PIO_COMPLETION_STATUS_CA:
		strcomp_status = "CA";
		ret = -ECANCELED;
		break;
	default:
		strcomp_status = "Unknown";
		ret = -EINVAL;
		break;
	}

	if (!strcomp_status)
		return ret;

	if (reg & PIO_NON_POSTED_REQ)
		str_posted = "Non-posted";
	else
		str_posted = "Posted";

	dev_dbg(dev, "%s PIO Response Status: %s, %#x @ %#x\n",
		str_posted, strcomp_status, reg, advk_readl(pcie, PIO_ADDR_LS));

	return ret;
}

static int advk_pcie_wait_pio(struct advk_pcie *pcie)
{
	struct device *dev = &pcie->pdev->dev;
	int i;

	for (i = 1; i <= PIO_RETRY_CNT; i++) {
		u32 start, isr;

		start = advk_readl(pcie, PIO_START);
		isr = advk_readl(pcie, PIO_ISR);
		if (!start && isr)
			return i;
		udelay(PIO_RETRY_DELAY);
	}

	dev_err(dev, "PIO read/write transfer time out\n");
	return -ETIMEDOUT;
}

static pci_bridge_emul_read_status_t
advk_pci_bridge_emul_base_conf_read(struct pci_bridge_emul *bridge,
				    int reg, u32 *value)
{
	struct advk_pcie *pcie = bridge->data;

	switch (reg) {
	case PCI_COMMAND:
		*value = advk_readl(pcie, PCIE_CORE_CMD_STATUS_REG);
		return PCI_BRIDGE_EMUL_HANDLED;

<<<<<<< HEAD
	case PCI_ROM_ADDRESS1:
		*value = advk_readl(pcie, PCIE_CORE_EXP_ROM_BAR_REG);
		return PCI_BRIDGE_EMUL_HANDLED;

=======
>>>>>>> 33a5c279
	case PCI_INTERRUPT_LINE: {
		/*
		 * From the whole 32bit register we support reading from HW only
		 * one bit: PCI_BRIDGE_CTL_BUS_RESET.
		 * Other bits are retrieved only from emulated config buffer.
		 */
		__le32 *cfgspace = (__le32 *)&bridge->conf;
		u32 val = le32_to_cpu(cfgspace[PCI_INTERRUPT_LINE / 4]);
		if (advk_readl(pcie, PCIE_CORE_CTRL1_REG) & HOT_RESET_GEN)
			val |= PCI_BRIDGE_CTL_BUS_RESET << 16;
		else
			val &= ~(PCI_BRIDGE_CTL_BUS_RESET << 16);
		*value = val;
		return PCI_BRIDGE_EMUL_HANDLED;
	}

	default:
		return PCI_BRIDGE_EMUL_NOT_HANDLED;
	}
}

static void
advk_pci_bridge_emul_base_conf_write(struct pci_bridge_emul *bridge,
				     int reg, u32 old, u32 new, u32 mask)
{
	struct advk_pcie *pcie = bridge->data;

	switch (reg) {
	case PCI_COMMAND:
		advk_writel(pcie, new, PCIE_CORE_CMD_STATUS_REG);
		break;

<<<<<<< HEAD
	case PCI_ROM_ADDRESS1:
		advk_writel(pcie, new, PCIE_CORE_EXP_ROM_BAR_REG);
		break;

=======
>>>>>>> 33a5c279
	case PCI_INTERRUPT_LINE:
		if (mask & (PCI_BRIDGE_CTL_BUS_RESET << 16)) {
			u32 val = advk_readl(pcie, PCIE_CORE_CTRL1_REG);
			if (new & (PCI_BRIDGE_CTL_BUS_RESET << 16))
				val |= HOT_RESET_GEN;
			else
				val &= ~HOT_RESET_GEN;
			advk_writel(pcie, val, PCIE_CORE_CTRL1_REG);
		}
		break;

	default:
		break;
	}
}

static pci_bridge_emul_read_status_t
advk_pci_bridge_emul_pcie_conf_read(struct pci_bridge_emul *bridge,
				    int reg, u32 *value)
{
	struct advk_pcie *pcie = bridge->data;


	switch (reg) {
	case PCI_EXP_SLTCTL:
		*value = PCI_EXP_SLTSTA_PDS << 16;
		return PCI_BRIDGE_EMUL_HANDLED;

	case PCI_EXP_RTCTL: {
		u32 val = advk_readl(pcie, PCIE_ISR0_MASK_REG);
		*value = (val & PCIE_MSG_PM_PME_MASK) ? 0 : PCI_EXP_RTCTL_PMEIE;
		*value |= le16_to_cpu(bridge->pcie_conf.rootctl) & PCI_EXP_RTCTL_CRSSVE;
		*value |= PCI_EXP_RTCAP_CRSVIS << 16;
		return PCI_BRIDGE_EMUL_HANDLED;
	}

	case PCI_EXP_RTSTA: {
		u32 isr0 = advk_readl(pcie, PCIE_ISR0_REG);
		u32 msglog = advk_readl(pcie, PCIE_MSG_LOG_REG);
		*value = (isr0 & PCIE_MSG_PM_PME_MASK) << 16 | (msglog >> 16);
		return PCI_BRIDGE_EMUL_HANDLED;
	}

	case PCI_EXP_LNKCAP: {
		u32 val = advk_readl(pcie, PCIE_CORE_PCIEXP_CAP + reg);
		/*
		 * PCI_EXP_LNKCAP_DLLLARC bit is hardwired in aardvark HW to 0.
		 * But support for PCI_EXP_LNKSTA_DLLLA is emulated via ltssm
		 * state so explicitly enable PCI_EXP_LNKCAP_DLLLARC flag.
		 */
		val |= PCI_EXP_LNKCAP_DLLLARC;
		*value = val;
		return PCI_BRIDGE_EMUL_HANDLED;
	}

	case PCI_EXP_LNKCTL: {
		/* u32 contains both PCI_EXP_LNKCTL and PCI_EXP_LNKSTA */
		u32 val = advk_readl(pcie, PCIE_CORE_PCIEXP_CAP + reg) &
			~(PCI_EXP_LNKSTA_LT << 16);
		if (advk_pcie_link_training(pcie))
			val |= (PCI_EXP_LNKSTA_LT << 16);
		if (advk_pcie_link_active(pcie))
			val |= (PCI_EXP_LNKSTA_DLLLA << 16);
		*value = val;
		return PCI_BRIDGE_EMUL_HANDLED;
	}

	case PCI_CAP_LIST_ID:
	case PCI_EXP_DEVCAP:
	case PCI_EXP_DEVCTL:
		*value = advk_readl(pcie, PCIE_CORE_PCIEXP_CAP + reg);
		return PCI_BRIDGE_EMUL_HANDLED;
	default:
		return PCI_BRIDGE_EMUL_NOT_HANDLED;
	}

}

static void
advk_pci_bridge_emul_pcie_conf_write(struct pci_bridge_emul *bridge,
				     int reg, u32 old, u32 new, u32 mask)
{
	struct advk_pcie *pcie = bridge->data;

	switch (reg) {
	case PCI_EXP_DEVCTL:
		advk_writel(pcie, new, PCIE_CORE_PCIEXP_CAP + reg);
		break;

	case PCI_EXP_LNKCTL:
		advk_writel(pcie, new, PCIE_CORE_PCIEXP_CAP + reg);
		if (new & PCI_EXP_LNKCTL_RL)
			advk_pcie_wait_for_retrain(pcie);
		break;

	case PCI_EXP_RTCTL: {
		/* Only mask/unmask PME interrupt */
		u32 val = advk_readl(pcie, PCIE_ISR0_MASK_REG) &
			~PCIE_MSG_PM_PME_MASK;
		if ((new & PCI_EXP_RTCTL_PMEIE) == 0)
			val |= PCIE_MSG_PM_PME_MASK;
		advk_writel(pcie, val, PCIE_ISR0_MASK_REG);
		break;
	}

	case PCI_EXP_RTSTA:
		new = (new & PCI_EXP_RTSTA_PME) >> 9;
		advk_writel(pcie, new, PCIE_ISR0_REG);
		break;

	default:
		break;
	}
}

static struct pci_bridge_emul_ops advk_pci_bridge_emul_ops = {
	.read_base = advk_pci_bridge_emul_base_conf_read,
	.write_base = advk_pci_bridge_emul_base_conf_write,
	.read_pcie = advk_pci_bridge_emul_pcie_conf_read,
	.write_pcie = advk_pci_bridge_emul_pcie_conf_write,
};

/*
 * Initialize the configuration space of the PCI-to-PCI bridge
 * associated with the given PCIe interface.
 */
static int advk_sw_pci_bridge_init(struct advk_pcie *pcie)
{
	struct pci_bridge_emul *bridge = &pcie->bridge;

	bridge->conf.vendor =
		cpu_to_le16(advk_readl(pcie, PCIE_CORE_DEV_ID_REG) & 0xffff);
	bridge->conf.device =
		cpu_to_le16(advk_readl(pcie, PCIE_CORE_DEV_ID_REG) >> 16);
	bridge->conf.class_revision =
		cpu_to_le32(advk_readl(pcie, PCIE_CORE_DEV_REV_REG) & 0xff);

	/* Support 32 bits I/O addressing */
	bridge->conf.iobase = PCI_IO_RANGE_TYPE_32;
	bridge->conf.iolimit = PCI_IO_RANGE_TYPE_32;

	/* Support 64 bits memory pref */
	bridge->conf.pref_mem_base = cpu_to_le16(PCI_PREF_RANGE_TYPE_64);
	bridge->conf.pref_mem_limit = cpu_to_le16(PCI_PREF_RANGE_TYPE_64);

	/* Support interrupt A for MSI feature */
	bridge->conf.intpin = PCIE_CORE_INT_A_ASSERT_ENABLE;

	/* Indicates supports for Completion Retry Status */
	bridge->pcie_conf.rootcap = cpu_to_le16(PCI_EXP_RTCAP_CRSVIS);

	bridge->has_pcie = true;
	bridge->data = pcie;
	bridge->ops = &advk_pci_bridge_emul_ops;

	return pci_bridge_emul_init(bridge, 0);
}

static bool advk_pcie_valid_device(struct advk_pcie *pcie, struct pci_bus *bus,
				  int devfn)
{
	if (pci_is_root_bus(bus) && PCI_SLOT(devfn) != 0)
		return false;

	/*
	 * If the link goes down after we check for link-up, nothing bad
	 * happens but the config access times out.
	 */
	if (!pci_is_root_bus(bus) && !advk_pcie_link_up(pcie))
		return false;

	return true;
}

static bool advk_pcie_pio_is_running(struct advk_pcie *pcie)
{
	struct device *dev = &pcie->pdev->dev;

	/*
	 * Trying to start a new PIO transfer when previous has not completed
	 * cause External Abort on CPU which results in kernel panic:
	 *
	 *     SError Interrupt on CPU0, code 0xbf000002 -- SError
	 *     Kernel panic - not syncing: Asynchronous SError Interrupt
	 *
	 * Functions advk_pcie_rd_conf() and advk_pcie_wr_conf() are protected
	 * by raw_spin_lock_irqsave() at pci_lock_config() level to prevent
	 * concurrent calls at the same time. But because PIO transfer may take
	 * about 1.5s when link is down or card is disconnected, it means that
	 * advk_pcie_wait_pio() does not always have to wait for completion.
	 *
	 * Some versions of ARM Trusted Firmware handles this External Abort at
	 * EL3 level and mask it to prevent kernel panic. Relevant TF-A commit:
	 * https://git.trustedfirmware.org/TF-A/trusted-firmware-a.git/commit/?id=3c7dcdac5c50
	 */
	if (advk_readl(pcie, PIO_START)) {
		dev_err(dev, "Previous PIO read/write transfer is still running\n");
		return true;
	}

	return false;
}

static int advk_pcie_rd_conf(struct pci_bus *bus, u32 devfn,
			     int where, int size, u32 *val)
{
	struct advk_pcie *pcie = bus->sysdata;
	int retry_count;
	bool allow_crs;
	u32 reg;
	int ret;

	if (!advk_pcie_valid_device(pcie, bus, devfn)) {
		*val = 0xffffffff;
		return PCIBIOS_DEVICE_NOT_FOUND;
	}

	if (pci_is_root_bus(bus))
		return pci_bridge_emul_conf_read(&pcie->bridge, where,
						 size, val);

	/*
	 * Completion Retry Status is possible to return only when reading all
	 * 4 bytes from PCI_VENDOR_ID and PCI_DEVICE_ID registers at once and
	 * CRSSVE flag on Root Bridge is enabled.
	 */
	allow_crs = (where == PCI_VENDOR_ID) && (size == 4) &&
		    (le16_to_cpu(pcie->bridge.pcie_conf.rootctl) &
		     PCI_EXP_RTCTL_CRSSVE);

	if (advk_pcie_pio_is_running(pcie))
		goto try_crs;

	/* Program the control register */
	reg = advk_readl(pcie, PIO_CTRL);
	reg &= ~PIO_CTRL_TYPE_MASK;
	if (pci_is_root_bus(bus->parent))
		reg |= PCIE_CONFIG_RD_TYPE0;
	else
		reg |= PCIE_CONFIG_RD_TYPE1;
	advk_writel(pcie, reg, PIO_CTRL);

	/* Program the address registers */
	reg = ALIGN_DOWN(PCIE_ECAM_OFFSET(bus->number, devfn, where), 4);
	advk_writel(pcie, reg, PIO_ADDR_LS);
	advk_writel(pcie, 0, PIO_ADDR_MS);

	/* Program the data strobe */
	advk_writel(pcie, 0xf, PIO_WR_DATA_STRB);

	retry_count = 0;
	do {
		/* Clear PIO DONE ISR and start the transfer */
		advk_writel(pcie, 1, PIO_ISR);
		advk_writel(pcie, 1, PIO_START);

		ret = advk_pcie_wait_pio(pcie);
		if (ret < 0)
			goto try_crs;

		retry_count += ret;

		/* Check PIO status and get the read result */
		ret = advk_pcie_check_pio_status(pcie, allow_crs, val);
	} while (ret == -EAGAIN && retry_count < PIO_RETRY_CNT);

	if (ret < 0)
		goto fail;

	if (size == 1)
		*val = (*val >> (8 * (where & 3))) & 0xff;
	else if (size == 2)
		*val = (*val >> (8 * (where & 3))) & 0xffff;

	return PCIBIOS_SUCCESSFUL;

try_crs:
	/*
	 * If it is possible, return Completion Retry Status so that caller
	 * tries to issue the request again instead of failing.
	 */
	if (allow_crs) {
		*val = CFG_RD_CRS_VAL;
		return PCIBIOS_SUCCESSFUL;
	}

fail:
	*val = 0xffffffff;
	return PCIBIOS_SET_FAILED;
}

static int advk_pcie_wr_conf(struct pci_bus *bus, u32 devfn,
				int where, int size, u32 val)
{
	struct advk_pcie *pcie = bus->sysdata;
	u32 reg;
	u32 data_strobe = 0x0;
	int retry_count;
	int offset;
	int ret;

	if (!advk_pcie_valid_device(pcie, bus, devfn))
		return PCIBIOS_DEVICE_NOT_FOUND;

	if (pci_is_root_bus(bus))
		return pci_bridge_emul_conf_write(&pcie->bridge, where,
						  size, val);

	if (where % size)
		return PCIBIOS_SET_FAILED;

	if (advk_pcie_pio_is_running(pcie))
		return PCIBIOS_SET_FAILED;

	/* Program the control register */
	reg = advk_readl(pcie, PIO_CTRL);
	reg &= ~PIO_CTRL_TYPE_MASK;
	if (pci_is_root_bus(bus->parent))
		reg |= PCIE_CONFIG_WR_TYPE0;
	else
		reg |= PCIE_CONFIG_WR_TYPE1;
	advk_writel(pcie, reg, PIO_CTRL);

	/* Program the address registers */
	reg = ALIGN_DOWN(PCIE_ECAM_OFFSET(bus->number, devfn, where), 4);
	advk_writel(pcie, reg, PIO_ADDR_LS);
	advk_writel(pcie, 0, PIO_ADDR_MS);

	/* Calculate the write strobe */
	offset      = where & 0x3;
	reg         = val << (8 * offset);
	data_strobe = GENMASK(size - 1, 0) << offset;

	/* Program the data register */
	advk_writel(pcie, reg, PIO_WR_DATA);

	/* Program the data strobe */
	advk_writel(pcie, data_strobe, PIO_WR_DATA_STRB);

	retry_count = 0;
	do {
		/* Clear PIO DONE ISR and start the transfer */
		advk_writel(pcie, 1, PIO_ISR);
		advk_writel(pcie, 1, PIO_START);

		ret = advk_pcie_wait_pio(pcie);
		if (ret < 0)
			return PCIBIOS_SET_FAILED;

		retry_count += ret;

		ret = advk_pcie_check_pio_status(pcie, false, NULL);
	} while (ret == -EAGAIN && retry_count < PIO_RETRY_CNT);

	return ret < 0 ? PCIBIOS_SET_FAILED : PCIBIOS_SUCCESSFUL;
}

static struct pci_ops advk_pcie_ops = {
	.read = advk_pcie_rd_conf,
	.write = advk_pcie_wr_conf,
};

static void advk_msi_irq_compose_msi_msg(struct irq_data *data,
					 struct msi_msg *msg)
{
	struct advk_pcie *pcie = irq_data_get_irq_chip_data(data);
	phys_addr_t msi_msg = virt_to_phys(&pcie->msi_msg);

	msg->address_lo = lower_32_bits(msi_msg);
	msg->address_hi = upper_32_bits(msi_msg);
	msg->data = data->irq;
}

static int advk_msi_set_affinity(struct irq_data *irq_data,
				 const struct cpumask *mask, bool force)
{
	return -EINVAL;
}

static int advk_msi_irq_domain_alloc(struct irq_domain *domain,
				     unsigned int virq,
				     unsigned int nr_irqs, void *args)
{
	struct advk_pcie *pcie = domain->host_data;
	int hwirq, i;

	mutex_lock(&pcie->msi_used_lock);
	hwirq = bitmap_find_next_zero_area(pcie->msi_used, MSI_IRQ_NUM,
					   0, nr_irqs, 0);
	if (hwirq >= MSI_IRQ_NUM) {
		mutex_unlock(&pcie->msi_used_lock);
		return -ENOSPC;
	}

	bitmap_set(pcie->msi_used, hwirq, nr_irqs);
	mutex_unlock(&pcie->msi_used_lock);

	for (i = 0; i < nr_irqs; i++)
		irq_domain_set_info(domain, virq + i, hwirq + i,
				    &pcie->msi_bottom_irq_chip,
				    domain->host_data, handle_simple_irq,
				    NULL, NULL);

	return 0;
}

static void advk_msi_irq_domain_free(struct irq_domain *domain,
				     unsigned int virq, unsigned int nr_irqs)
{
	struct irq_data *d = irq_domain_get_irq_data(domain, virq);
	struct advk_pcie *pcie = domain->host_data;

	mutex_lock(&pcie->msi_used_lock);
	bitmap_clear(pcie->msi_used, d->hwirq, nr_irqs);
	mutex_unlock(&pcie->msi_used_lock);
}

static const struct irq_domain_ops advk_msi_domain_ops = {
	.alloc = advk_msi_irq_domain_alloc,
	.free = advk_msi_irq_domain_free,
};

static void advk_pcie_irq_mask(struct irq_data *d)
{
	struct advk_pcie *pcie = d->domain->host_data;
	irq_hw_number_t hwirq = irqd_to_hwirq(d);
	unsigned long flags;
	u32 mask;

	raw_spin_lock_irqsave(&pcie->irq_lock, flags);
	mask = advk_readl(pcie, PCIE_ISR1_MASK_REG);
	mask |= PCIE_ISR1_INTX_ASSERT(hwirq);
	advk_writel(pcie, mask, PCIE_ISR1_MASK_REG);
	raw_spin_unlock_irqrestore(&pcie->irq_lock, flags);
}

static void advk_pcie_irq_unmask(struct irq_data *d)
{
	struct advk_pcie *pcie = d->domain->host_data;
	irq_hw_number_t hwirq = irqd_to_hwirq(d);
	unsigned long flags;
	u32 mask;

	raw_spin_lock_irqsave(&pcie->irq_lock, flags);
	mask = advk_readl(pcie, PCIE_ISR1_MASK_REG);
	mask &= ~PCIE_ISR1_INTX_ASSERT(hwirq);
	advk_writel(pcie, mask, PCIE_ISR1_MASK_REG);
	raw_spin_unlock_irqrestore(&pcie->irq_lock, flags);
}

static int advk_pcie_irq_map(struct irq_domain *h,
			     unsigned int virq, irq_hw_number_t hwirq)
{
	struct advk_pcie *pcie = h->host_data;

	advk_pcie_irq_mask(irq_get_irq_data(virq));
	irq_set_status_flags(virq, IRQ_LEVEL);
	irq_set_chip_and_handler(virq, &pcie->irq_chip,
				 handle_level_irq);
	irq_set_chip_data(virq, pcie);

	return 0;
}

static const struct irq_domain_ops advk_pcie_irq_domain_ops = {
	.map = advk_pcie_irq_map,
	.xlate = irq_domain_xlate_onecell,
};

static int advk_pcie_init_msi_irq_domain(struct advk_pcie *pcie)
{
	struct device *dev = &pcie->pdev->dev;
	struct device_node *node = dev->of_node;
	struct irq_chip *bottom_ic, *msi_ic;
	struct msi_domain_info *msi_di;
	phys_addr_t msi_msg_phys;

	mutex_init(&pcie->msi_used_lock);

	bottom_ic = &pcie->msi_bottom_irq_chip;

	bottom_ic->name = "MSI";
	bottom_ic->irq_compose_msi_msg = advk_msi_irq_compose_msi_msg;
	bottom_ic->irq_set_affinity = advk_msi_set_affinity;

	msi_ic = &pcie->msi_irq_chip;
	msi_ic->name = "advk-MSI";

	msi_di = &pcie->msi_domain_info;
	msi_di->flags = MSI_FLAG_USE_DEF_DOM_OPS | MSI_FLAG_USE_DEF_CHIP_OPS |
		MSI_FLAG_MULTI_PCI_MSI;
	msi_di->chip = msi_ic;

	msi_msg_phys = virt_to_phys(&pcie->msi_msg);

	advk_writel(pcie, lower_32_bits(msi_msg_phys),
		    PCIE_MSI_ADDR_LOW_REG);
	advk_writel(pcie, upper_32_bits(msi_msg_phys),
		    PCIE_MSI_ADDR_HIGH_REG);

	pcie->msi_inner_domain =
		irq_domain_add_linear(NULL, MSI_IRQ_NUM,
				      &advk_msi_domain_ops, pcie);
	if (!pcie->msi_inner_domain)
		return -ENOMEM;

	pcie->msi_domain =
		pci_msi_create_irq_domain(of_node_to_fwnode(node),
					  msi_di, pcie->msi_inner_domain);
	if (!pcie->msi_domain) {
		irq_domain_remove(pcie->msi_inner_domain);
		return -ENOMEM;
	}

	return 0;
}

static void advk_pcie_remove_msi_irq_domain(struct advk_pcie *pcie)
{
	irq_domain_remove(pcie->msi_domain);
	irq_domain_remove(pcie->msi_inner_domain);
}

static int advk_pcie_init_irq_domain(struct advk_pcie *pcie)
{
	struct device *dev = &pcie->pdev->dev;
	struct device_node *node = dev->of_node;
	struct device_node *pcie_intc_node;
	struct irq_chip *irq_chip;
	int ret = 0;

	raw_spin_lock_init(&pcie->irq_lock);

	pcie_intc_node =  of_get_next_child(node, NULL);
	if (!pcie_intc_node) {
		dev_err(dev, "No PCIe Intc node found\n");
		return -ENODEV;
	}

	irq_chip = &pcie->irq_chip;

	irq_chip->name = devm_kasprintf(dev, GFP_KERNEL, "%s-irq",
					dev_name(dev));
	if (!irq_chip->name) {
		ret = -ENOMEM;
		goto out_put_node;
	}

	irq_chip->irq_mask = advk_pcie_irq_mask;
	irq_chip->irq_mask_ack = advk_pcie_irq_mask;
	irq_chip->irq_unmask = advk_pcie_irq_unmask;

	pcie->irq_domain =
		irq_domain_add_linear(pcie_intc_node, PCI_NUM_INTX,
				      &advk_pcie_irq_domain_ops, pcie);
	if (!pcie->irq_domain) {
		dev_err(dev, "Failed to get a INTx IRQ domain\n");
		ret = -ENOMEM;
		goto out_put_node;
	}

out_put_node:
	of_node_put(pcie_intc_node);
	return ret;
}

static void advk_pcie_remove_irq_domain(struct advk_pcie *pcie)
{
	irq_domain_remove(pcie->irq_domain);
}

static void advk_pcie_handle_msi(struct advk_pcie *pcie)
{
	u32 msi_val, msi_mask, msi_status, msi_idx;
	u16 msi_data;

	msi_mask = advk_readl(pcie, PCIE_MSI_MASK_REG);
	msi_val = advk_readl(pcie, PCIE_MSI_STATUS_REG);
	msi_status = msi_val & ~msi_mask;

	for (msi_idx = 0; msi_idx < MSI_IRQ_NUM; msi_idx++) {
		if (!(BIT(msi_idx) & msi_status))
			continue;

		/*
		 * msi_idx contains bits [4:0] of the msi_data and msi_data
		 * contains 16bit MSI interrupt number
		 */
		advk_writel(pcie, BIT(msi_idx), PCIE_MSI_STATUS_REG);
		msi_data = advk_readl(pcie, PCIE_MSI_PAYLOAD_REG) & PCIE_MSI_DATA_MASK;
		generic_handle_irq(msi_data);
	}

	advk_writel(pcie, PCIE_ISR0_MSI_INT_PENDING,
		    PCIE_ISR0_REG);
}

static void advk_pcie_handle_int(struct advk_pcie *pcie)
{
	u32 isr0_val, isr0_mask, isr0_status;
	u32 isr1_val, isr1_mask, isr1_status;
	int i;

	isr0_val = advk_readl(pcie, PCIE_ISR0_REG);
	isr0_mask = advk_readl(pcie, PCIE_ISR0_MASK_REG);
	isr0_status = isr0_val & ((~isr0_mask) & PCIE_ISR0_ALL_MASK);

	isr1_val = advk_readl(pcie, PCIE_ISR1_REG);
	isr1_mask = advk_readl(pcie, PCIE_ISR1_MASK_REG);
	isr1_status = isr1_val & ((~isr1_mask) & PCIE_ISR1_ALL_MASK);

	/* Process MSI interrupts */
	if (isr0_status & PCIE_ISR0_MSI_INT_PENDING)
		advk_pcie_handle_msi(pcie);

	/* Process legacy interrupts */
	for (i = 0; i < PCI_NUM_INTX; i++) {
		if (!(isr1_status & PCIE_ISR1_INTX_ASSERT(i)))
			continue;

		advk_writel(pcie, PCIE_ISR1_INTX_ASSERT(i),
			    PCIE_ISR1_REG);

		generic_handle_domain_irq(pcie->irq_domain, i);
	}
}

static irqreturn_t advk_pcie_irq_handler(int irq, void *arg)
{
	struct advk_pcie *pcie = arg;
	u32 status;

	status = advk_readl(pcie, HOST_CTRL_INT_STATUS_REG);
	if (!(status & PCIE_IRQ_CORE_INT))
		return IRQ_NONE;

	advk_pcie_handle_int(pcie);

	/* Clear interrupt */
	advk_writel(pcie, PCIE_IRQ_CORE_INT, HOST_CTRL_INT_STATUS_REG);

	return IRQ_HANDLED;
}

static void __maybe_unused advk_pcie_disable_phy(struct advk_pcie *pcie)
{
	phy_power_off(pcie->phy);
	phy_exit(pcie->phy);
}

static int advk_pcie_enable_phy(struct advk_pcie *pcie)
{
	int ret;

	if (!pcie->phy)
		return 0;

	ret = phy_init(pcie->phy);
	if (ret)
		return ret;

	ret = phy_set_mode(pcie->phy, PHY_MODE_PCIE);
	if (ret) {
		phy_exit(pcie->phy);
		return ret;
	}

	ret = phy_power_on(pcie->phy);
	if (ret == -EOPNOTSUPP) {
		dev_warn(&pcie->pdev->dev, "PHY unsupported by firmware\n");
	} else if (ret) {
		phy_exit(pcie->phy);
		return ret;
	}

	return 0;
}

static int advk_pcie_setup_phy(struct advk_pcie *pcie)
{
	struct device *dev = &pcie->pdev->dev;
	struct device_node *node = dev->of_node;
	int ret = 0;

	pcie->phy = devm_of_phy_get(dev, node, NULL);
	if (IS_ERR(pcie->phy) && (PTR_ERR(pcie->phy) == -EPROBE_DEFER))
		return PTR_ERR(pcie->phy);

	/* Old bindings miss the PHY handle */
	if (IS_ERR(pcie->phy)) {
		dev_warn(dev, "PHY unavailable (%ld)\n", PTR_ERR(pcie->phy));
		pcie->phy = NULL;
		return 0;
	}

	ret = advk_pcie_enable_phy(pcie);
	if (ret)
		dev_err(dev, "Failed to initialize PHY (%d)\n", ret);

	return ret;
}

static int advk_pcie_probe(struct platform_device *pdev)
{
	struct device *dev = &pdev->dev;
	struct advk_pcie *pcie;
	struct pci_host_bridge *bridge;
	struct resource_entry *entry;
	int ret, irq;

	bridge = devm_pci_alloc_host_bridge(dev, sizeof(struct advk_pcie));
	if (!bridge)
		return -ENOMEM;

	pcie = pci_host_bridge_priv(bridge);
	pcie->pdev = pdev;
	platform_set_drvdata(pdev, pcie);

	resource_list_for_each_entry(entry, &bridge->windows) {
		resource_size_t start = entry->res->start;
		resource_size_t size = resource_size(entry->res);
		unsigned long type = resource_type(entry->res);
		u64 win_size;

		/*
		 * Aardvark hardware allows to configure also PCIe window
		 * for config type 0 and type 1 mapping, but driver uses
		 * only PIO for issuing configuration transfers which does
		 * not use PCIe window configuration.
		 */
		if (type != IORESOURCE_MEM && type != IORESOURCE_MEM_64 &&
		    type != IORESOURCE_IO)
			continue;

		/*
		 * Skip transparent memory resources. Default outbound access
		 * configuration is set to transparent memory access so it
		 * does not need window configuration.
		 */
		if ((type == IORESOURCE_MEM || type == IORESOURCE_MEM_64) &&
		    entry->offset == 0)
			continue;

		/*
		 * The n-th PCIe window is configured by tuple (match, remap, mask)
		 * and an access to address A uses this window if A matches the
		 * match with given mask.
		 * So every PCIe window size must be a power of two and every start
		 * address must be aligned to window size. Minimal size is 64 KiB
		 * because lower 16 bits of mask must be zero. Remapped address
		 * may have set only bits from the mask.
		 */
		while (pcie->wins_count < OB_WIN_COUNT && size > 0) {
			/* Calculate the largest aligned window size */
			win_size = (1ULL << (fls64(size)-1)) |
				   (start ? (1ULL << __ffs64(start)) : 0);
			win_size = 1ULL << __ffs64(win_size);
			if (win_size < 0x10000)
				break;

			dev_dbg(dev,
				"Configuring PCIe window %d: [0x%llx-0x%llx] as %lu\n",
				pcie->wins_count, (unsigned long long)start,
				(unsigned long long)start + win_size, type);

			if (type == IORESOURCE_IO) {
				pcie->wins[pcie->wins_count].actions = OB_WIN_TYPE_IO;
				pcie->wins[pcie->wins_count].match = pci_pio_to_address(start);
			} else {
				pcie->wins[pcie->wins_count].actions = OB_WIN_TYPE_MEM;
				pcie->wins[pcie->wins_count].match = start;
			}
			pcie->wins[pcie->wins_count].remap = start - entry->offset;
			pcie->wins[pcie->wins_count].mask = ~(win_size - 1);

			if (pcie->wins[pcie->wins_count].remap & (win_size - 1))
				break;

			start += win_size;
			size -= win_size;
			pcie->wins_count++;
		}

		if (size > 0) {
			dev_err(&pcie->pdev->dev,
				"Invalid PCIe region [0x%llx-0x%llx]\n",
				(unsigned long long)entry->res->start,
				(unsigned long long)entry->res->end + 1);
			return -EINVAL;
		}
	}

	pcie->base = devm_platform_ioremap_resource(pdev, 0);
	if (IS_ERR(pcie->base))
		return PTR_ERR(pcie->base);

	irq = platform_get_irq(pdev, 0);
	if (irq < 0)
		return irq;

	ret = devm_request_irq(dev, irq, advk_pcie_irq_handler,
			       IRQF_SHARED | IRQF_NO_THREAD, "advk-pcie",
			       pcie);
	if (ret) {
		dev_err(dev, "Failed to register interrupt\n");
		return ret;
	}

	pcie->reset_gpio = devm_gpiod_get_from_of_node(dev, dev->of_node,
						       "reset-gpios", 0,
						       GPIOD_OUT_LOW,
						       "pcie1-reset");
	ret = PTR_ERR_OR_ZERO(pcie->reset_gpio);
	if (ret) {
		if (ret == -ENOENT) {
			pcie->reset_gpio = NULL;
		} else {
			if (ret != -EPROBE_DEFER)
				dev_err(dev, "Failed to get reset-gpio: %i\n",
					ret);
			return ret;
		}
	}

	ret = of_pci_get_max_link_speed(dev->of_node);
	if (ret <= 0 || ret > 3)
		pcie->link_gen = 3;
	else
		pcie->link_gen = ret;

	ret = advk_pcie_setup_phy(pcie);
	if (ret)
		return ret;

	advk_pcie_setup_hw(pcie);

	ret = advk_sw_pci_bridge_init(pcie);
	if (ret) {
		dev_err(dev, "Failed to register emulated root PCI bridge\n");
		return ret;
	}

	ret = advk_pcie_init_irq_domain(pcie);
	if (ret) {
		dev_err(dev, "Failed to initialize irq\n");
		return ret;
	}

	ret = advk_pcie_init_msi_irq_domain(pcie);
	if (ret) {
		dev_err(dev, "Failed to initialize irq\n");
		advk_pcie_remove_irq_domain(pcie);
		return ret;
	}

	bridge->sysdata = pcie;
	bridge->ops = &advk_pcie_ops;

	ret = pci_host_probe(bridge);
	if (ret < 0) {
		advk_pcie_remove_msi_irq_domain(pcie);
		advk_pcie_remove_irq_domain(pcie);
		return ret;
	}

	return 0;
}

static int advk_pcie_remove(struct platform_device *pdev)
{
	struct advk_pcie *pcie = platform_get_drvdata(pdev);
	struct pci_host_bridge *bridge = pci_host_bridge_from_priv(pcie);
	int i;

	pci_lock_rescan_remove();
	pci_stop_root_bus(bridge->bus);
	pci_remove_root_bus(bridge->bus);
	pci_unlock_rescan_remove();

	advk_pcie_remove_msi_irq_domain(pcie);
	advk_pcie_remove_irq_domain(pcie);

	/* Disable outbound address windows mapping */
	for (i = 0; i < OB_WIN_COUNT; i++)
		advk_pcie_disable_ob_win(pcie, i);

	return 0;
}

static const struct of_device_id advk_pcie_of_match_table[] = {
	{ .compatible = "marvell,armada-3700-pcie", },
	{},
};
MODULE_DEVICE_TABLE(of, advk_pcie_of_match_table);

static struct platform_driver advk_pcie_driver = {
	.driver = {
		.name = "advk-pcie",
		.of_match_table = advk_pcie_of_match_table,
	},
	.probe = advk_pcie_probe,
	.remove = advk_pcie_remove,
};
module_platform_driver(advk_pcie_driver);

MODULE_DESCRIPTION("Aardvark PCIe controller");
MODULE_LICENSE("GPL v2");<|MERGE_RESOLUTION|>--- conflicted
+++ resolved
@@ -32,7 +32,6 @@
 #define PCIE_CORE_DEV_ID_REG					0x0
 #define PCIE_CORE_CMD_STATUS_REG				0x4
 #define PCIE_CORE_DEV_REV_REG					0x8
-#define PCIE_CORE_EXP_ROM_BAR_REG				0x30
 #define PCIE_CORE_PCIEXP_CAP					0xc0
 #define PCIE_CORE_ERR_CAPCTL_REG				0x118
 #define     PCIE_CORE_ERR_CAPCTL_ECRC_CHK_TX			BIT(5)
@@ -774,13 +773,6 @@
 		*value = advk_readl(pcie, PCIE_CORE_CMD_STATUS_REG);
 		return PCI_BRIDGE_EMUL_HANDLED;
 
-<<<<<<< HEAD
-	case PCI_ROM_ADDRESS1:
-		*value = advk_readl(pcie, PCIE_CORE_EXP_ROM_BAR_REG);
-		return PCI_BRIDGE_EMUL_HANDLED;
-
-=======
->>>>>>> 33a5c279
 	case PCI_INTERRUPT_LINE: {
 		/*
 		 * From the whole 32bit register we support reading from HW only
@@ -813,13 +805,6 @@
 		advk_writel(pcie, new, PCIE_CORE_CMD_STATUS_REG);
 		break;
 
-<<<<<<< HEAD
-	case PCI_ROM_ADDRESS1:
-		advk_writel(pcie, new, PCIE_CORE_EXP_ROM_BAR_REG);
-		break;
-
-=======
->>>>>>> 33a5c279
 	case PCI_INTERRUPT_LINE:
 		if (mask & (PCI_BRIDGE_CTL_BUS_RESET << 16)) {
 			u32 val = advk_readl(pcie, PCIE_CORE_CTRL1_REG);
